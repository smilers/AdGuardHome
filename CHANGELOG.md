# AdGuard Home Changelog

All notable changes to this project will be documented in this file.

The format is based on [*Keep a Changelog*](https://keepachangelog.com/en/1.0.0/), and this project adheres to [Semantic Versioning](https://semver.org/spec/v2.0.0.html).

## [Unreleased]

<!--
## [v0.108.0] – TBA

## [v0.107.56] - 2025-01-10 (APPROX.)

See also the [v0.107.56 GitHub milestone][ms-v0.107.56].

[ms-v0.107.56]: https://github.com/AdguardTeam/AdGuardHome/milestone/91?closed=1

NOTE: Add new changes BELOW THIS COMMENT.
-->

<<<<<<< HEAD
### Fixed

- The formatting of large numbers on the dashboard ([#7329]).

[#7329]: https://github.com/AdguardTeam/AdGuardHome/issues/7329
=======
### Added

- The new HTTP API `POST /clients/search` that finds clients by their IP addresses, CIDRs, MAC addresses, or ClientIDs.  See `openapi/openapi.yaml` for the full description.

### Deprecated

- The `GET /clients/find` HTTP API is deprecated.  Use the new `POST /clients/search` API.
>>>>>>> fe07786d

<!--
NOTE: Add new changes ABOVE THIS COMMENT.
-->

## [v0.107.55] - 2024-12-11

See also the [v0.107.55 GitHub milestone][ms-v0.107.55].

### Security

- The permission check and migration on Windows has been fixed to use the Windows security model more accurately ([#7400]).

- Go version has been updated to prevent the possibility of exploiting the Go vulnerabilities fixed in [1.23.4][go-1.23.4].

- The Windows executables are now signed.

### Added

- The `--no-permcheck` command-line option to disable checking and migration of permissions for the security-sensitive files and directories, which caused issues on Windows ([#7400]).

### Fixed

- Setup guide styles in Firefox.

- Goroutine leak during the upstream DNS server test ([#7357]).

- Goroutine leak during configuration update resulting in increased response time ([#6818]).

[#7357]: https://github.com/AdguardTeam/AdGuardHome/issues/7357
[#7400]: https://github.com/AdguardTeam/AdGuardHome/issues/7400

[go-1.23.4]: https://groups.google.com/g/golang-announce/c/3DyiMkYx4Fo
[ms-v0.107.55]: https://github.com/AdguardTeam/AdGuardHome/milestone/90?closed=1

## [v0.107.54] - 2024-11-06

See also the [v0.107.54 GitHub milestone][ms-v0.107.54].

### Security

- Incorrect handling of sensitive files permissions on Windows ([#7314]).

### Changed

- Improved filtering performance ([#6818]).

### Fixed

- Repetitive statistics log messages ([#7338]).

- Custom client cache ([#7250]).

- Missing runtime clients with information from the system hosts file on first AdGuard Home start ([#7315]).

[#6818]: https://github.com/AdguardTeam/AdGuardHome/issues/6818
[#7250]: https://github.com/AdguardTeam/AdGuardHome/issues/7250
[#7314]: https://github.com/AdguardTeam/AdGuardHome/issues/7314
[#7315]: https://github.com/AdguardTeam/AdGuardHome/issues/7315
[#7338]: https://github.com/AdguardTeam/AdGuardHome/issues/7338

[ms-v0.107.54]: https://github.com/AdguardTeam/AdGuardHome/milestone/89?closed=1

## [v0.107.53] - 2024-10-03

See also the [v0.107.53 GitHub milestone][ms-v0.107.53].

### Security

- Previous versions of AdGuard Home allowed users to add any system file it had access to as filters, exposing them to be world-readable.  To prevent this, AdGuard Home now allows adding filtering-rule list files only from files matching the patterns enumerated in the `filtering.safe_fs_patterns` property in the configuration file.

    We thank @itz-d0dgy for reporting this vulnerability, designated CVE-2024-36814, to us.

- Additionally, AdGuard Home will now try to change the permissions of its files and directories to more restrictive ones to prevent similar vulnerabilities as well as limit the access to the configuration.

    We thank @go-compile for reporting this vulnerability, designated CVE-2024-36586, to us.

- Go version has been updated to prevent the possibility of exploiting the Go vulnerabilities fixed in [1.23.2][go-1.23.2].

### Added

- Support for 64-bit RISC-V architecture ([#5704]).

- Ecosia search engine is now supported in safe search ([#5009]).

### Changed

- Upstream server URL domain names requirements has been relaxed and now follow the same rules as their domain specifications.

#### Configuration changes

In this release, the schema version has changed from 28 to 29.

- The new array `filtering.safe_fs_patterns` contains glob patterns for paths of files that can be added as local filtering-rule lists.  The migration should add list files that have already been added, as well as the default value, `$DATA_DIR/userfilters/*`.

### Fixed

- Property `clients.runtime_sources.dhcp` in the configuration file not taking effect.

- Stale Google safe search domains list ([#7155]).

- Bing safe search from Edge sidebar ([#7154]).

- Text overflow on the query log page ([#7119]).

### Known issues

- Due to the complexity of the Windows permissions architecture and poor support from the standard Go library, we have to postpone the proper automated Windows fix until the next release.

    **Temporary workaround:**  Set the permissions of the `AdGuardHome` directory to more restrictive ones manually.  To do that:

    1. Locate the `AdGuardHome` directory.

    2. Right-click on it and navigate to *Properties → Security → Advanced.*

    3. (You might need to disable permission inheritance to make them more restricted.)

    4. Adjust to give the `Full control` access to only the user which runs AdGuard Home.  Typically, `Administrator`.

[#5009]: https://github.com/AdguardTeam/AdGuardHome/issues/5009
[#5704]: https://github.com/AdguardTeam/AdGuardHome/issues/5704
[#7119]: https://github.com/AdguardTeam/AdGuardHome/issues/7119
[#7154]: https://github.com/AdguardTeam/AdGuardHome/pull/7154
[#7155]: https://github.com/AdguardTeam/AdGuardHome/pull/7155

[go-1.23.2]:    https://groups.google.com/g/golang-announce/c/NKEc8VT7Fz0
[ms-v0.107.53]: https://github.com/AdguardTeam/AdGuardHome/milestone/88?closed=1

## [v0.107.52] - 2024-07-04

See also the [v0.107.52 GitHub milestone][ms-v0.107.52].

### Security

- Go version has been updated to prevent the possibility of exploiting the Go vulnerabilities fixed in [Go 1.22.5][go-1.22.5].

### Added

- The ability to disable logging using the new `log.enabled` configuration property ([#7079]).

### Changed

- Frontend rewritten in TypeScript.

- The `systemd`-based service now uses `journal` for logging by default.  It also doesn't create the `/var/log/` directory anymore ([#7053]).

    **NOTE:** With an installed service for changes to take effect, you need to reinstall the service using `-r` flag of the [install script][install-script] or via the CLI (with root privileges):

    ```sh
    ./AdGuardHome -s uninstall
    ./AdGuardHome -s install
    ```

    Don't forget to backup your configuration file and other important data before reinstalling the service.

### Deprecated

- Node 18 support, Node 20 will be required in future releases.

### Fixed

- Panic caused by missing user-specific blocked services object in configuration file ([#7069]).

- Tracking `/etc/hosts` file changes causing panics within particular filesystems on start ([#7076]).

[#7053]: https://github.com/AdguardTeam/AdGuardHome/issues/7053
[#7069]: https://github.com/AdguardTeam/AdGuardHome/issues/7069
[#7076]: https://github.com/AdguardTeam/AdGuardHome/issues/7076
[#7079]: https://github.com/AdguardTeam/AdGuardHome/issues/7079

[go-1.22.5]:      https://groups.google.com/g/golang-announce/c/gyb7aM1C9H4
[install-script]: https://github.com/AdguardTeam/AdGuardHome/?tab=readme-ov-file#automated-install-linux-and-mac

[ms-v0.107.52]: https://github.com/AdguardTeam/AdGuardHome/milestone/87?closed=1

## [v0.107.51] - 2024-06-06

See also the [v0.107.51 GitHub milestone][ms-v0.107.51].

### Security

- Go version has been updated to prevent the possibility of exploiting the Go vulnerabilities fixed in [Go 1.22.4][go-1.22.4].

### Changed

- The HTTP server's write timeout has been increased from 1 minute to 5 minutes to match the one used by AdGuard Home's HTTP client to fetch filtering-list data ([#7041]).

[#7041]: https://github.com/AdguardTeam/AdGuardHome/issues/7041

[go-1.22.4]:    https://groups.google.com/g/golang-announce/c/XbxouI9gY7k/
[ms-v0.107.51]: https://github.com/AdguardTeam/AdGuardHome/milestone/86?closed=1

## [v0.107.50] - 2024-05-23

See also the [v0.107.50 GitHub milestone][ms-v0.107.50].

### Fixed

- Broken private reverse DNS upstream servers validation causing update failures ([#7013]).

[#7013]: https://github.com/AdguardTeam/AdGuardHome/issues/7013

[ms-v0.107.50]: https://github.com/AdguardTeam/AdGuardHome/milestone/85?closed=1

## [v0.107.49] - 2024-05-21

See also the [v0.107.49 GitHub milestone][ms-v0.107.49].

### Security

- Go version has been updated to prevent the possibility of exploiting the Go vulnerabilities fixed in [Go 1.22.3][go-1.22.3].

### Added

- Support for comments in the ipset file ([#5345]).

### Changed

- Private rDNS resolution now also affects `SOA` and `NS` requests ([#6882]).

- Rewrite rules mechanics were changed due to improved resolving in safe search.

### Deprecated

- Currently, AdGuard Home skips persistent clients that have duplicate fields when reading them from the configuration file.  This behaviour is deprecated and will cause errors on startup in a future release.

### Fixed

- Acceptance of duplicate UIDs for persistent clients at startup.  See also the section on client settings on the [Wiki page][wiki-config].

- Domain specifications for top-level domains not considered for requests to unqualified domains ([#6744]).

- Support for link-local subnets, i.e. `fe80::/16`, as client identifiers ([#6312]).

- Issues with QUIC and HTTP/3 upstreams on older Linux kernel versions ([#6422]).

- YouTube restricted mode is not enforced by HTTPS queries on Firefox.

- Support for link-local subnets, i.e. `fe80::/16`, in the access settings ([#6192]).

- The ability to apply an invalid configuration for private rDNS, which led to server not starting.

- Ignoring query log for clients with ClientID set ([#5812]).

- Subdomains of `in-addr.arpa` and `ip6.arpa` containing zero-length prefix incorrectly considered invalid when specified for private rDNS upstream servers ([#6854]).

- Unspecified IP addresses aren't checked when using "Fastest IP address" mode ([#6875]).

[#5345]: https://github.com/AdguardTeam/AdGuardHome/issues/5345
[#5812]: https://github.com/AdguardTeam/AdGuardHome/issues/5812
[#6192]: https://github.com/AdguardTeam/AdGuardHome/issues/6192
[#6312]: https://github.com/AdguardTeam/AdGuardHome/issues/6312
[#6422]: https://github.com/AdguardTeam/AdGuardHome/issues/6422
[#6744]: https://github.com/AdguardTeam/AdGuardHome/issues/6744
[#6854]: https://github.com/AdguardTeam/AdGuardHome/issues/6854
[#6875]: https://github.com/AdguardTeam/AdGuardHome/issues/6875
[#6882]: https://github.com/AdguardTeam/AdGuardHome/issues/6882

[go-1.22.3]:    https://groups.google.com/g/golang-announce/c/wkkO4P9stm0
[ms-v0.107.49]: https://github.com/AdguardTeam/AdGuardHome/milestone/84?closed=1

## [v0.107.48] - 2024-04-05

See also the [v0.107.48 GitHub milestone][ms-v0.107.48].

### Fixed

- Access settings not being applied to encrypted protocols ([#6890]).

[#6890]: https://github.com/AdguardTeam/AdGuardHome/issues/6890

[ms-v0.107.48]: https://github.com/AdguardTeam/AdGuardHome/milestone/83?closed=1

## [v0.107.47] - 2024-04-04

See also the [v0.107.47 GitHub milestone][ms-v0.107.47].

### Security

- Go version has been updated to prevent the possibility of exploiting the Go vulnerabilities fixed in [Go 1.22.2][go-1.22.2].

### Changed

- Time Zone Database is now embedded in the binary ([#6758]).

- Failed authentication attempts show the originating IP address in the logs, if the request came from a trusted proxy ([#5829]).

### Deprecated

- Go 1.22 support.  Future versions will require at least Go 1.23 to build.

- Currently, AdGuard Home uses a best-effort algorithm to fix invalid IDs of filtering-rule lists on startup.  This feature is deprecated, and invalid IDs will cause errors on startup in a future version.

- Node.JS 16.  Future versions will require at least Node.JS 18 to build.

### Fixed

- Resetting DNS upstream mode when applying unrelated settings ([#6851]).

- Symbolic links to the configuration file begin replaced by a copy of the real file upon startup on FreeBSD ([#6717]).

### Removed

- Go 1.21 support.

[#5829]: https://github.com/AdguardTeam/AdGuardHome/issues/5829
[#6717]: https://github.com/AdguardTeam/AdGuardHome/issues/6717
[#6758]: https://github.com/AdguardTeam/AdGuardHome/issues/6758
[#6851]: https://github.com/AdguardTeam/AdGuardHome/issues/6851

[go-1.22.2]:    https://groups.google.com/g/golang-announce/c/YgW0sx8mN3M/
[ms-v0.107.47]: https://github.com/AdguardTeam/AdGuardHome/milestone/82?closed=1

## [v0.107.46] - 2024-03-20

See also the [v0.107.46 GitHub milestone][ms-v0.107.46].

### Added

- Ability to disable the use of system hosts file information for query resolution ([#6610]).

- Ability to define custom directories for storage of query log files and statistics ([#5992]).

### Changed

- Private rDNS resolution (`dns.use_private_ptr_resolvers` in YAML configuration) now requires a valid "Private reverse DNS servers", when enabled ([#6820]).

    **NOTE:** Disabling private rDNS resolution behaves effectively the same as if no private reverse DNS servers provided by user and by the OS.

### Fixed

- Statistics for 7 days displayed by day on the dashboard graph ([#6712]).

- Missing "served from cache" label on long DNS server strings ([#6740]).

- Incorrect tracking of the system hosts file's changes ([#6711]).

[#5992]: https://github.com/AdguardTeam/AdGuardHome/issues/5992
[#6610]: https://github.com/AdguardTeam/AdGuardHome/issues/6610
[#6711]: https://github.com/AdguardTeam/AdGuardHome/issues/6711
[#6712]: https://github.com/AdguardTeam/AdGuardHome/issues/6712
[#6740]: https://github.com/AdguardTeam/AdGuardHome/issues/6740
[#6820]: https://github.com/AdguardTeam/AdGuardHome/issues/6820

[ms-v0.107.46]: https://github.com/AdguardTeam/AdGuardHome/milestone/81?closed=1

## [v0.107.45] - 2024-03-06

See also the [v0.107.45 GitHub milestone][ms-v0.107.45].

### Security

- Go version has been updated to prevent the possibility of exploiting the Go vulnerabilities fixed in [Go 1.21.8][go-1.21.8].

### Added

- Context menu item in the Query Log to add a Client to the Persistent client list ([#6679]).

### Changed

- Starting with this release our scripts are using Go's [forward compatibility mechanism][go-toolchain] for updating the Go version.

    **Important note for porters:**  This change means that if your `go` version is 1.21+ but is different from the one required by AdGuard Home, the `go` tool will automatically download the required version.

    If you want to use the version installed on your builder, run:

    ```sh
    go get go@$YOUR_VERSION
    go mod tidy
    ```

    and call `make` with `GOTOOLCHAIN=local`.

### Deprecated

- Go 1.21 support.  Future versions will require at least Go 1.22 to build.

### Fixed

- Missing IP addresses in logs when querying for domain names from the ignore lists.

- Blank page after resetting access clients ([#6634]).

- Wrong algorithm for caching bootstrapped upstream addresses ([#6723]).

### Removed

- Go 1.20 support, as it has reached end of life.

[#6634]: https://github.com/AdguardTeam/AdGuardHome/issues/6634
[#6679]: https://github.com/AdguardTeam/AdGuardHome/issues/6679
[#6723]: https://github.com/AdguardTeam/AdGuardHome/issues/6723

[go-1.21.8]:    https://groups.google.com/g/golang-announce/c/5pwGVUPoMbg
[go-toolchain]: https://go.dev/blog/toolchain
[ms-v0.107.45]: https://github.com/AdguardTeam/AdGuardHome/milestone/80?closed=1

## [v0.107.44] - 2024-02-06

See also the [v0.107.44 GitHub milestone][ms-v0.107.44].

### Added

- Timezones in the Etc/ area to the timezone list ([#6568]).

- The schema version of the configuration file to the output of running `AdGuardHome` (or `AdGuardHome.exe`) with `-v --version` command-line options ([#6545]).

- Ability to disable plain-DNS serving via UI if an encrypted protocol is already used ([#1660]).

### Changed

- The bootstrapped upstream addresses are now updated according to the TTL of the bootstrap DNS response ([#6321]).

- Logging level of timeout errors is now `error` instead of `debug` ([#6574]).

- The field `"upstream_mode"` in `POST /control/dns_config` and `GET /control/dns_info` HTTP APIs now accepts `load_balance` value.  Check `openapi/CHANGELOG.md` for more details.

#### Configuration changes

In this release, the schema version has changed from 27 to 28.

- The new property `clients.persistent.*.uid`, which is a unique identifier of the persistent client.

- The properties `dns.all_servers` and `dns.fastest_addr` were removed, their values migrated to newly added field `dns.upstream_mode` that describes the logic through which upstreams will be used.  See also a [Wiki page][wiki-config].

    ```yaml
    # BEFORE:
    'dns':
        # …
        'all_servers': true
        'fastest_addr': true

    # AFTER:
    'dns':
        # …
        'upstream_mode': 'parallel'
    ```

    To rollback this change, remove the new field `upstream_mode`, set back `dns.all_servers` and `dns.fastest_addr` properties in `dns` section, and change the `schema_version` back to `27`.

### Fixed

- “Invalid AddrPort” in the *Private reverse DNS servers* section on the *Settings → DNS settings* page.

- Panic on using `--no-etc-hosts` flag ([#6644]).

- Schedule display in the client settings after creating or updating.

- Zero value in `querylog.size_memory` disables logging ([#6570]).

- Non-anonymized IP addresses on the dashboard ([#6584]).

- Maximum cache TTL requirement when editing minimum cache TTL in the Web UI ([#6409]).

- Load balancing algorithm stuck on a single server ([#6480]).

- Statistics for 7 days displayed as 168 hours on the dashboard.

- Pre-filling the Edit static lease window with data ([#6534]).

- Names defined in the `/etc/hosts` for a single address family wrongly considered undefined for another family ([#6541]).

- Omitted CNAME records in safe search results, which can cause YouTube to not work on iOS ([#6352]).

[#6321]: https://github.com/AdguardTeam/AdGuardHome/issues/6321
[#6352]: https://github.com/AdguardTeam/AdGuardHome/issues/6352
[#6409]: https://github.com/AdguardTeam/AdGuardHome/issues/6409
[#6480]: https://github.com/AdguardTeam/AdGuardHome/issues/6480
[#6534]: https://github.com/AdguardTeam/AdGuardHome/issues/6534
[#6541]: https://github.com/AdguardTeam/AdGuardHome/issues/6541
[#6545]: https://github.com/AdguardTeam/AdGuardHome/issues/6545
[#6568]: https://github.com/AdguardTeam/AdGuardHome/issues/6568
[#6570]: https://github.com/AdguardTeam/AdGuardHome/issues/6570
[#6574]: https://github.com/AdguardTeam/AdGuardHome/issues/6574
[#6584]: https://github.com/AdguardTeam/AdGuardHome/issues/6584
[#6644]: https://github.com/AdguardTeam/AdGuardHome/issues/6644

[ms-v0.107.44]: https://github.com/AdguardTeam/AdGuardHome/milestone/79?closed=1
[wiki-config]:  https://github.com/AdguardTeam/AdGuardHome/wiki/Configuration

## [v0.107.43] - 2023-12-11

See also the [v0.107.43 GitHub milestone][ms-v0.107.43].

### Fixed

- Incorrect handling of IPv4-in-IPv6 addresses when binding to an unspecified address on some machines ([#6510]).

[#6510]: https://github.com/AdguardTeam/AdGuardHome/issues/6510

[ms-v0.107.43]: https://github.com/AdguardTeam/AdGuardHome/milestone/78?closed=1

## [v0.107.42] - 2023-12-07

See also the [v0.107.42 GitHub milestone][ms-v0.107.42].

### Security

- Go version has been updated to prevent the possibility of exploiting the CVE-2023-39326, CVE-2023-45283, and CVE-2023-45285 Go vulnerabilities fixed in [Go 1.20.12][go-1.20.12].

### Added

- Ability to set client's custom DNS cache ([#6263]).

- Ability to disable plain-DNS serving through configuration file if an encrypted protocol is already enabled ([#1660]).

- Ability to specify rate limiting settings in the Web UI ([#6369]).

### Changed

#### Configuration changes

- The new property `dns.serve_plain_dns` has been added to the configuration file ([#1660]).

- The property `dns.bogus_nxdomain` is now validated more strictly.

- Added new properties `clients.persistent.*.upstreams_cache_enabled` and `clients.persistent.*.upstreams_cache_size` that describe cache configuration for each client's custom upstream configuration.

### Fixed

- `ipset` entries family validation ([#6420]).

- Pre-filling the *New static lease* window with data ([#6402]).

- Protection pause timer synchronization ([#5759]).

[#1660]: https://github.com/AdguardTeam/AdGuardHome/issues/1660
[#5759]: https://github.com/AdguardTeam/AdGuardHome/issues/5759
[#6263]: https://github.com/AdguardTeam/AdGuardHome/issues/6263
[#6369]: https://github.com/AdguardTeam/AdGuardHome/issues/6369
[#6402]: https://github.com/AdguardTeam/AdGuardHome/issues/6402
[#6420]: https://github.com/AdguardTeam/AdGuardHome/issues/6420

[go-1.20.12]:   https://groups.google.com/g/golang-announce/c/iLGK3x6yuNo/m/z6MJ-eB0AQAJ
[ms-v0.107.42]: https://github.com/AdguardTeam/AdGuardHome/milestone/77?closed=1

## [v0.107.41] - 2023-11-13

See also the [v0.107.41 GitHub milestone][ms-v0.107.41].

### Security

- Go version has been updated to prevent the possibility of exploiting the CVE-2023-45283 and CVE-2023-45284 Go vulnerabilities fixed in [Go 1.20.11][go-1.20.11].

### Added

- Ability to specify subnet lengths for IPv4 and IPv6 addresses, used for rate limiting requests, in the configuration file ([#6368]).

- Ability to specify multiple domain specific upstreams per line, e.g.  `[/domain1/../domain2/]upstream1 upstream2 .. upstreamN` ([#4977]).

### Changed

- Increased the height of the ready-to-use filter lists dialog ([#6358]).

- Improved logging of authentication failures ([#6357]).

#### Configuration changes

- New properties `dns.ratelimit_subnet_len_ipv4` and `dns.ratelimit_subnet_len_ipv6` have been added to the configuration file ([#6368]).

### Fixed

- Schedule timezone not being sent ([#6401]).

- Average request processing time calculation ([#6220]).

- Redundant truncation of long client names in the Top Clients table ([#6338]).

- Scrolling column headers in the tables ([#6337]).

- `$important,dnsrewrite` rules not overriding allowlist rules ([#6204]).

- Dark mode DNS rewrite background ([#6329]).

- Issues with QUIC and HTTP/3 upstreams on Linux ([#6335]).

[#4977]: https://github.com/AdguardTeam/AdGuardHome/issues/4977
[#6204]: https://github.com/AdguardTeam/AdGuardHome/issues/6204
[#6220]: https://github.com/AdguardTeam/AdGuardHome/issues/6220
[#6329]: https://github.com/AdguardTeam/AdGuardHome/issues/6329
[#6335]: https://github.com/AdguardTeam/AdGuardHome/issues/6335
[#6337]: https://github.com/AdguardTeam/AdGuardHome/issues/6337
[#6338]: https://github.com/AdguardTeam/AdGuardHome/issues/6338
[#6357]: https://github.com/AdguardTeam/AdGuardHome/issues/6357
[#6358]: https://github.com/AdguardTeam/AdGuardHome/issues/6358
[#6368]: https://github.com/AdguardTeam/AdGuardHome/issues/6368
[#6401]: https://github.com/AdguardTeam/AdGuardHome/issues/6401

[go-1.20.11]:   https://groups.google.com/g/golang-announce/c/4tU8LZfBFkY/m/d-jSKR_jBwAJ
[ms-v0.107.41]: https://github.com/AdguardTeam/AdGuardHome/milestone/76?closed=1

## [v0.107.40] - 2023-10-18

See also the [v0.107.40 GitHub milestone][ms-v0.107.40].

### Changed

- *Block* and *Unblock* buttons of the query log moved to the tooltip menu ([#684]).

### Fixed

- Dashboard tables scroll issue ([#6180]).

- The time shown in the statistics is one hour less than the current time ([#6296]).

- Issues with QUIC and HTTP/3 upstreams on FreeBSD ([#6301]).

- Panic on clearing the query log ([#6304]).

[#684]:  https://github.com/AdguardTeam/AdGuardHome/issues/684
[#6180]: https://github.com/AdguardTeam/AdGuardHome/issues/6180
[#6296]: https://github.com/AdguardTeam/AdGuardHome/issues/6296
[#6301]: https://github.com/AdguardTeam/AdGuardHome/issues/6301
[#6304]: https://github.com/AdguardTeam/AdGuardHome/issues/6304

[ms-v0.107.40]: https://github.com/AdguardTeam/AdGuardHome/milestone/75?closed=1

## [v0.107.39] - 2023-10-11

See also the [v0.107.39 GitHub milestone][ms-v0.107.39].

### Security

- Go version has been updated to prevent the possibility of exploiting the CVE-2023-39323 and CVE-2023-39325 Go vulnerabilities fixed in [Go 1.20.9][go-1.20.9] and [Go 1.20.10][go-1.20.10].

### Added

- Ability to edit static leases on *DHCP settings* page ([#1700]).

- Ability to specify for how long clients should cache a filtered response, using the *Blocked response TTL* field on the *DNS settings* page ([#4569]).

### Changed

- `ipset` entries are updated more frequently ([#6233]).

- Node.JS 16 is now required to build the frontend.

### Fixed

- Incorrect domain-specific upstream matching for `DS` queries ([#6156]).

- Improper validation of password length ([#6280]).

- Wrong algorithm for filtering self addresses from the list of private upstream DNS servers ([#6231]).

- An accidental change in DNS rewrite priority ([#6226]).

[#1700]: https://github.com/AdguardTeam/AdGuardHome/issues/1700
[#4569]: https://github.com/AdguardTeam/AdGuardHome/issues/4569
[#6156]: https://github.com/AdguardTeam/AdGuardHome/issues/6156
[#6226]: https://github.com/AdguardTeam/AdGuardHome/issues/6226
[#6231]: https://github.com/AdguardTeam/AdGuardHome/issues/6231
[#6233]: https://github.com/AdguardTeam/AdGuardHome/issues/6233
[#6280]: https://github.com/AdguardTeam/AdGuardHome/issues/6280

[go-1.20.10]:   https://groups.google.com/g/golang-announce/c/iNNxDTCjZvo/m/UDd7VKQuAAAJ
[go-1.20.9]:    https://groups.google.com/g/golang-announce/c/XBa1oHDevAo/m/desYyx3qAgAJ
[ms-v0.107.39]: https://github.com/AdguardTeam/AdGuardHome/milestone/74?closed=1

## [v0.107.38] - 2023-09-11

See also the [v0.107.38 GitHub milestone][ms-v0.107.38].

### Fixed

- Incorrect original answer when a response is filtered ([#6183]).

- Comments in the *Fallback DNS servers* field in the UI ([#6182]).

- Empty or default Safe Browsing and Parental Control settings ([#6181]).

- Various UI issues.

[#6181]: https://github.com/AdguardTeam/AdGuardHome/issues/6181
[#6182]: https://github.com/AdguardTeam/AdGuardHome/issues/6182
[#6183]: https://github.com/AdguardTeam/AdGuardHome/issues/6183

[ms-v0.107.38]: https://github.com/AdguardTeam/AdGuardHome/milestone/73?closed=1

## [v0.107.37] - 2023-09-07

See also the [v0.107.37 GitHub milestone][ms-v0.107.37].

### Security

- Go version has been updated to prevent the possibility of exploiting the CVE-2023-39318, CVE-2023-39319, and CVE-2023-39320 Go vulnerabilities fixed in [Go 1.20.8][go-1.20.8].

### Added

- AdBlock-style syntax support for ignored domains in logs and statistics ([#5720]).

- [`Strict-Transport-Security`][hsts] header in the HTTP API and DNS-over-HTTPS responses when HTTPS is forced ([#2998]).  See [RFC 6797][rfc6797].

- UI for the schedule of the service-blocking pause ([#951]).

- IPv6 hints are now filtered in case IPv6 addresses resolving is disabled ([#6122]).

- The ability to set fallback DNS servers in the configuration file and the UI ([#3701]).

- While adding or updating blocklists, the title can now be parsed from `! Title:` definition of the blocklist's source ([#6020]).

- The ability to filter DNS HTTPS records including IPv4 and IPv6 hints ([#6053]).

- Two new metrics showing total number of responses from each upstream DNS server and their average processing time in the Web UI ([#1453]).

- The ability to set the port for the `pprof` debug API, see configuration changes below.

### Changed

- `$dnsrewrite` rules containing IPv4-mapped IPv6 addresses are now working consistently with legacy DNS rewrites and match the `AAAA` requests.

- For non-A and non-AAAA requests, which has been filtered, the NODATA response is returned if the blocking mode isn't set to `Null IP`.  In previous versions it returned NXDOMAIN response in such cases.

#### Configuration changes

In this release, the schema version has changed from 24 to 27.

- Ignore rules blocking `.` in `querylog.ignored` and `statistics.ignored` have been migrated to AdBlock syntax (`|.^`).  To rollback this change, restore the rules and change the `schema_version` back to `26`.

- Filtering-related settings have been moved from `dns` section of the YAML configuration file to the new section `filtering`:

    ```yaml
    # BEFORE:
    'dns':
      'filtering_enabled': true
      'filters_update_interval': 24
      'parental_enabled': false
      'safebrowsing_enabled': false
      'safebrowsing_cache_size': 1048576
      'safesearch_cache_size': 1048576
      'parental_cache_size': 1048576
      'safe_search':
        'enabled': false
        'bing': true
        'duckduckgo': true
        'google': true
        'pixabay': true
        'yandex': true
        'youtube': true
      'rewrites': []
      'blocked_services':
        'schedule':
          'time_zone': 'Local'
        'ids': []
      'protection_enabled':        true,
      'blocking_mode':             'custom_ip',
      'blocking_ipv4':             '1.2.3.4',
      'blocking_ipv6':             '1:2:3::4',
      'blocked_response_ttl':      10,
      'protection_disabled_until': 'null',
      'parental_block_host':       'p.dns.adguard.com',
      'safebrowsing_block_host':   's.dns.adguard.com'

    # AFTER:
    'filtering':
      'filtering_enabled': true
      'filters_update_interval': 24
      'parental_enabled': false
      'safebrowsing_enabled': false
      'safebrowsing_cache_size': 1048576
      'safesearch_cache_size': 1048576
      'parental_cache_size': 1048576
      'safe_search':
        'enabled': false
        'bing': true
        'duckduckgo': true
        'google': true
        'pixabay': true
        'yandex': true
        'youtube': true
      'rewrites': []
      'blocked_services':
        'schedule':
          'time_zone': 'Local'
        'ids': []
      'protection_enabled':        true,
      'blocking_mode':             'custom_ip',
      'blocking_ipv4':             '1.2.3.4',
      'blocking_ipv6':             '1:2:3::4',
      'blocked_response_ttl':      10,
      'protection_disabled_until': 'null',
      'parental_block_host':       'p.dns.adguard.com',
      'safebrowsing_block_host':   's.dns.adguard.com',
    ```

    To rollback this change, remove the new object `filtering`, set back filtering properties in `dns` section, and change the `schema_version` back to `25`.

- Property `debug_pprof` which used to setup profiling HTTP handler, is now moved to the new `pprof` object under `http` section.  The new object contains properties `enabled` and `port`:

    ```yaml
    # BEFORE:
    'debug_pprof': true

    # AFTER:
    'http':
      'pprof':
        'enabled': true
        'port': 6060
    ```

    Note that the new default `6060` is used as default.  To rollback this change, remove the new object `pprof`, set back `debug_pprof`, and change the `schema_version` back to `24`.

### Fixed

- Incorrect display date on statistics graph ([#5793]).

- Missing query log entries and statistics on service restart ([#6100]).

- Occasional DNS-over-QUIC and DNS-over-HTTP/3 errors ([#6133]).

- Legacy DNS rewrites containing IPv4-mapped IPv6 addresses are now matching the `AAAA` requests, not `A` ([#6050]).

- File log configuration, such as `max_size`, being ignored ([#6093]).

- Panic on using a single-slash filtering rule.

- Panic on shutting down while DNS requests are in process of filtering ([#5948]).

[#1453]: https://github.com/AdguardTeam/AdGuardHome/issues/1453
[#2998]: https://github.com/AdguardTeam/AdGuardHome/issues/2998
[#3701]: https://github.com/AdguardTeam/AdGuardHome/issues/3701
[#5720]: https://github.com/AdguardTeam/AdGuardHome/issues/5720
[#5793]: https://github.com/AdguardTeam/AdGuardHome/issues/5793
[#5948]: https://github.com/AdguardTeam/AdGuardHome/issues/5948
[#6020]: https://github.com/AdguardTeam/AdGuardHome/issues/6020
[#6050]: https://github.com/AdguardTeam/AdGuardHome/issues/6050
[#6053]: https://github.com/AdguardTeam/AdGuardHome/issues/6053
[#6093]: https://github.com/AdguardTeam/AdGuardHome/issues/6093
[#6100]: https://github.com/AdguardTeam/AdGuardHome/issues/6100
[#6122]: https://github.com/AdguardTeam/AdGuardHome/issues/6122
[#6133]: https://github.com/AdguardTeam/AdGuardHome/issues/6133

[go-1.20.8]:    https://groups.google.com/g/golang-announce/c/Fm51GRLNRvM/m/F5bwBlXMAQAJ
[hsts]:         https://developer.mozilla.org/en-US/docs/Web/HTTP/Headers/Strict-Transport-Security
[ms-v0.107.37]: https://github.com/AdguardTeam/AdGuardHome/milestone/72?closed=1
[rfc6797]:      https://datatracker.ietf.org/doc/html/rfc6797

## [v0.107.36] - 2023-08-02

See also the [v0.107.36 GitHub milestone][ms-v0.107.36].

### Security

- Go version has been updated to prevent the possibility of exploiting the CVE-2023-29409 Go vulnerability fixed in [Go 1.20.7][go-1.20.7].

### Deprecated

- Go 1.20 support.  Future versions will require at least Go 1.21 to build.

### Fixed

- Inability to block queries for the root domain, such as `NS .` queries, using the *Disallowed domains* feature on the *DNS settings* page ([#6049]).  Users who want to block `.` queries should use the `|.^` AdBlock rule or a similar regular expression.

- Client hostnames not resolving when upstream server responds with zero-TTL records ([#6046]).

### Removed

- Go 1.19 support, as it has reached end of life.

[#6046]: https://github.com/AdguardTeam/AdGuardHome/issues/6046
[#6049]: https://github.com/AdguardTeam/AdGuardHome/issues/6049

[go-1.20.7]:    https://groups.google.com/g/golang-announce/c/X0b6CsSAaYI/m/Efv5DbZ9AwAJ
[ms-v0.107.36]: https://github.com/AdguardTeam/AdGuardHome/milestone/71?closed=1

## [v0.107.35] - 2023-07-26

See also the [v0.107.35 GitHub milestone][ms-v0.107.35].

### Changed

- Improved reliability filtering-rule list updates on Unix systems.

### Fixed

- Occasional client information lookup failures that could lead to the DNS server getting stuck ([#6006]).

- `bufio.Scanner: token too long` and other errors when trying to add filtering-rule lists with lines over 1024 bytes long or containing cosmetic rules ([#6003]).

### Removed

- Default exposure of the non-standard ports 784 and 8853 for DNS-over-QUIC in the `Dockerfile`.

[#6003]: https://github.com/AdguardTeam/AdGuardHome/issues/6003
[#6006]: https://github.com/AdguardTeam/AdGuardHome/issues/6006

[ms-v0.107.35]: https://github.com/AdguardTeam/AdGuardHome/milestone/70?closed=1

## [v0.107.34] - 2023-07-12

See also the [v0.107.34 GitHub milestone][ms-v0.107.34].

### Security

- Go version has been updated to prevent the possibility of exploiting the CVE-2023-29406 Go vulnerability fixed in [Go 1.19.11][go-1.19.11].

### Added

- Ability to ignore queries for the root domain, such as `NS .` queries ([#5990]).

### Changed

- Improved CPU and RAM consumption during updates of filtering-rule lists.

#### Configuration changes

In this release, the schema version has changed from 23 to 24.

- Properties starting with `log_`, and `verbose` property, which used to set up logging are now moved to the new object `log` containing new properties `file`, `max_backups`, `max_size`, `max_age`, `compress`, `local_time`, and `verbose`:

    ```yaml
    # BEFORE:
    'log_file': ""
    'log_max_backups': 0
    'log_max_size': 100
    'log_max_age': 3
    'log_compress': false
    'log_localtime': false
    'verbose': false

    # AFTER:
    'log':
        'file': ""
        'max_backups': 0
        'max_size': 100
        'max_age': 3
        'compress': false
        'local_time': false
        'verbose': false
    ```

    To rollback this change, remove the new object `log`, set back `log_` and `verbose` properties and change the `schema_version` back to `23`.

### Deprecated

- Default exposure of the non-standard ports 784 and 8853 for DNS-over-QUIC in the `Dockerfile`.

### Fixed

- Two unspecified IPs when a host is blocked in two filter lists ([#5972]).

- Incorrect setting of Parental Control cache size.

- Excessive RAM and CPU consumption by Safe Browsing and Parental Control filters ([#5896]).

### Removed

- The `HEALTHCHECK` section and the use of `tini` in the `ENTRYPOINT` section in `Dockerfile` ([#5939]).  They caused a lot of issues, especially with tools like `docker-compose` and `podman`.

    **NOTE:** Some Docker tools may cache `ENTRYPOINT` sections, so some users may be required to backup their configuration, stop the container, purge the old image, and reload it from scratch.

[#5896]: https://github.com/AdguardTeam/AdGuardHome/issues/5896
[#5972]: https://github.com/AdguardTeam/AdGuardHome/issues/5972
[#5990]: https://github.com/AdguardTeam/AdGuardHome/issues/5990

[go-1.19.11]:   https://groups.google.com/g/golang-announce/c/2q13H6LEEx0/m/sduSepLLBwAJ
[ms-v0.107.34]: https://github.com/AdguardTeam/AdGuardHome/milestone/69?closed=1

## [v0.107.33] - 2023-07-03

See also the [v0.107.33 GitHub milestone][ms-v0.107.33].

### Added

- The new command-line flag `--web-addr` is the address to serve the web UI on, in the host:port format.

- The ability to set inactivity periods for filtering blocked services, both globally and per client, in the configuration file ([#951]).  The UI changes are coming in the upcoming releases.

- The ability to edit rewrite rules via `PUT /control/rewrite/update` HTTP API and the Web UI ([#1577]).

### Changed

#### Configuration changes

In this release, the schema version has changed from 20 to 23.

- Properties `bind_host`, `bind_port`, and `web_session_ttl` which used to setup web UI binding configuration, are now moved to a new object `http` containing new properties `address` and `session_ttl`:

    ```yaml
    # BEFORE:
    'bind_host': '1.2.3.4'
    'bind_port': 8080
    'web_session_ttl': 720

    # AFTER:
    'http':
      'address': '1.2.3.4:8080'
      'session_ttl': '720h'
    ```

    Note that the new `http.session_ttl` property is now a duration string.  To rollback this change, remove the new object `http`, set back `bind_host`, `bind_port`, `web_session_ttl`,  and change the `schema_version` back to `22`.

- Property `clients.persistent.blocked_services`, which in schema versions 21 and earlier used to be a list containing ids of blocked services, is now an object containing ids and schedule for blocked services:

    ```yaml
    # BEFORE:
    'clients':
      'persistent':
        - 'name': 'client-name'
          'blocked_services':
          - id_1
          - id_2

    # AFTER:
    'clients':
      'persistent':
      - 'name': client-name
        'blocked_services':
          'ids':
          - id_1
          - id_2
        'schedule':
          'time_zone': 'Local'
          'sun':
            'start': '0s'
            'end': '24h'
          'mon':
            'start': '1h'
            'end': '23h'
    ```

    To rollback this change, replace `clients.persistent.blocked_services` object with the list of ids of blocked services and change the `schema_version` back to `21`.

- Property `dns.blocked_services`, which in schema versions 20 and earlier used to be a list containing ids of blocked services, is now an object containing ids and schedule for blocked services:

    ```yaml
    # BEFORE:
    'blocked_services':
    - id_1
    - id_2

    # AFTER:
    'blocked_services':
      'ids':
      - id_1
      - id_2
      'schedule':
        'time_zone': 'Local'
        'sun':
          'start': '0s'
          'end': '24h'
        'mon':
          'start': '10m'
          'end': '23h30m'
        'tue':
          'start': '20m'
          'end': '23h'
        'wed':
          'start': '30m'
          'end': '22h30m'
        'thu':
          'start': '40m'
          'end': '22h'
        'fri':
          'start': '50m'
          'end': '21h30m'
        'sat':
          'start': '1h'
          'end': '21h'
    ```

    To rollback this change, replace `dns.blocked_services` object with the list of ids of blocked services and change the `schema_version` back to `20`.

### Deprecated

- The `HEALTHCHECK` section and the use of `tini` in the `ENTRYPOINT` section in `Dockerfile` ([#5939]).  They cause a lot of issues, especially with tools like `docker-compose` and `podman`, and will be removed in a future release.

- Flags `-h`, `--host`, `-p`, `--port` have been deprecated.  The `-h` flag will work as an alias for `--help`, instead of the deprecated `--host` in the future releases.

### Fixed

- Ignoring of `/etc/hosts` file when resolving the hostnames of upstream DNS servers ([#5902]).

- Excessive error logging when using DNS-over-QUIC ([#5285]).

- Inability to set `bind_host` in `AdGuardHome.yaml` in Docker ([#4231], [#4235]).

- The blocklists can now be deleted properly ([#5700]).

- Queries with the question-section target `.`, for example `NS .`, are now counted in the statistics and correctly shown in the query log ([#5910]).

- Safe Search not working with `AAAA` queries for domains that don't have `AAAA` records ([#5913]).

[#951]:  https://github.com/AdguardTeam/AdGuardHome/issues/951
[#1577]: https://github.com/AdguardTeam/AdGuardHome/issues/1577
[#4231]: https://github.com/AdguardTeam/AdGuardHome/issues/4231
[#4235]: https://github.com/AdguardTeam/AdGuardHome/pull/4235
[#5285]: https://github.com/AdguardTeam/AdGuardHome/issues/5285
[#5700]: https://github.com/AdguardTeam/AdGuardHome/issues/5700
[#5902]: https://github.com/AdguardTeam/AdGuardHome/issues/5902
[#5910]: https://github.com/AdguardTeam/AdGuardHome/issues/5910
[#5913]: https://github.com/AdguardTeam/AdGuardHome/issues/5913
[#5939]: https://github.com/AdguardTeam/AdGuardHome/discussions/5939

[ms-v0.107.33]: https://github.com/AdguardTeam/AdGuardHome/milestone/68?closed=1

## [v0.107.32] - 2023-06-13

### Fixed

- DNSCrypt upstream not resetting the client and resolver information on dialing errors ([#5872]).

## [v0.107.31] - 2023-06-08

See also the [v0.107.31 GitHub milestone][ms-v0.107.31].

### Fixed

- Startup errors on OpenWrt ([#5872]).

- Plain-UDP upstreams always falling back to TCP, causing outages and slowdowns ([#5873], [#5874]).

[#5872]: https://github.com/AdguardTeam/AdGuardHome/issues/5872
[#5873]: https://github.com/AdguardTeam/AdGuardHome/issues/5873
[#5874]: https://github.com/AdguardTeam/AdGuardHome/issues/5874

[ms-v0.107.31]: https://github.com/AdguardTeam/AdGuardHome/milestone/67?closed=1

## [v0.107.30] - 2023-06-07

See also the [v0.107.30 GitHub milestone][ms-v0.107.30].

### Security

- Go version has been updated to prevent the possibility of exploiting the CVE-2023-29402, CVE-2023-29403, and CVE-2023-29404 Go vulnerabilities fixed in [Go 1.19.10][go-1.19.10].

### Fixed

- Unquoted IPv6 bind hosts with trailing colons erroneously considered unspecified addresses are now properly validated ([#5752]).

    **NOTE:** the Docker healthcheck script now also doesn't interpret the `""` value as unspecified address.

- Incorrect `Content-Type` header value in `POST /control/version.json` and `GET /control/dhcp/interfaces` HTTP APIs ([#5716]).

- Provided bootstrap servers are now used to resolve the hostnames of plain UDP/TCP upstream servers.

[#5716]: https://github.com/AdguardTeam/AdGuardHome/issues/5716

[go-1.19.10]:   https://groups.google.com/g/golang-announce/c/q5135a9d924/m/j0ZoAJOHAwAJ
[ms-v0.107.30]: https://github.com/AdguardTeam/AdGuardHome/milestone/66?closed=1

## [v0.107.29] - 2023-04-18

See also the [v0.107.29 GitHub milestone][ms-v0.107.29].

### Added

- The ability to exclude client activity from the query log or statistics by editing client's settings on the respective page in the UI ([#1717], [#4299]).

### Changed

- Stored DHCP leases moved from `leases.db` to `data/leases.json`.  The file format has also been optimized.

### Fixed

- The `github.com/mdlayher/raw` dependency has been temporarily returned to support raw connections on Darwin ([#5712]).

- Incorrect recording of blocked results as “Blocked by CNAME or IP” in the query log ([#5725]).

- All Safe Search services being unchecked by default.

- Panic when a DNSCrypt stamp is invalid ([#5721]).

[#5712]: https://github.com/AdguardTeam/AdGuardHome/issues/5712
[#5721]: https://github.com/AdguardTeam/AdGuardHome/issues/5721
[#5725]: https://github.com/AdguardTeam/AdGuardHome/issues/5725
[#5752]: https://github.com/AdguardTeam/AdGuardHome/issues/5752

[ms-v0.107.29]: https://github.com/AdguardTeam/AdGuardHome/milestone/65?closed=1

## [v0.107.28] - 2023-04-12

See also the [v0.107.28 GitHub milestone][ms-v0.107.28].

### Added

- The ability to exclude client activity from the query log or statistics by using the new properties `ignore_querylog` and `ignore_statistics` of the items of the `clients.persistent` array ([#1717], [#4299]).  The UI changes are coming in the upcoming releases.

- Better profiling information when `debug_pprof` is set to `true`.

- IPv6 support in Safe Search for some services.

- The ability to make bootstrap DNS lookups prefer IPv6 addresses to IPv4 ones using the new `dns.bootstrap_prefer_ipv6` configuration file property ([#4262]).

- Docker container's healthcheck ([#3290]).

- The new HTTP API `POST /control/protection`, that updates protection state and adds an optional pause duration ([#1333]).  The format of request body is described in `openapi/openapi.yaml`.  The duration of this pause could also be set with the property `protection_disabled_until` in the `dns` object of the YAML configuration file.

- The ability to create a static DHCP lease from a dynamic one more easily ([#3459]).

- Two new HTTP APIs, `PUT /control/stats/config/update` and `GET control/stats/config`, which can be used to set and receive the query log configuration.  See `openapi/openapi.yaml` for the full description.

- Two new HTTP APIs, `PUT /control/querylog/config/update` and `GET control/querylog/config`, which can be used to set and receive the statistics configuration.  See `openapi/openapi.yaml` for the full description.

- The ability to set custom IP for EDNS Client Subnet by using the DNS-server configuration section on the DNS settings page in the UI ([#1472]).

- The ability to manage Safe Search for each service by using the new `safe_search` property ([#1163]).

### Changed

- ARPA domain names containing a subnet within private networks now also considered private, behaving closer to [RFC 6761][rfc6761] ([#5567]).

#### Configuration changes

In this release, the schema version has changed from 17 to 20.

- Property `statistics.interval`, which in schema versions 19 and earlier used to be an integer number of days, is now a string with a human-readable duration:

    ```yaml
    # BEFORE:
    'statistics':
      # …
      'interval': 1

    # AFTER:
    'statistics':
      # …
      'interval': '24h'
    ```

  To rollback this change, convert the property back into days and change the `schema_version` back to `19`.

- The `dns.safesearch_enabled` property has been replaced with `safe_search` object containing per-service settings.

- The `clients.persistent.safesearch_enabled` property has been replaced with `safe_search` object containing per-service settings.

    ```yaml
      # BEFORE:
      'safesearch_enabled': true

      # AFTER:
      'safe_search':
        'enabled': true
        'bing': true
        'duckduckgo': true
        'google': true
        'pixabay': true
        'yandex': true
        'youtube': true
    ```

    To rollback this change, move the value of `dns.safe_search.enabled` into the `dns.safesearch_enabled`, then remove `dns.safe_search` property.  Do the same client's specific `clients.persistent.safesearch` and then change the `schema_version` back to `17`.

### Deprecated

- The `POST /control/safesearch/enable` HTTP API is deprecated.  Use the new `PUT /control/safesearch/settings` API.

- The `POST /control/safesearch/disable` HTTP API is deprecated.  Use the new `PUT /control/safesearch/settings` API

- The `safesearch_enabled` property is deprecated in the following HTTP APIs:
    - `GET /control/clients`;
    - `POST /control/clients/add`;
    - `POST /control/clients/update`;
    - `GET /control/clients/find?ip0=...&ip1=...&ip2=...`.

    Check `openapi/openapi.yaml` for more details.

- The `GET /control/stats_info` HTTP API; use the new `GET /control/stats/config` API instead.

    **NOTE:** If interval is custom then it will be equal to `90` days for compatibility reasons.  See `openapi/openapi.yaml` and `openapi/CHANGELOG.md`.

- The `POST /control/stats_config` HTTP API; use the new `PUT /control/stats/config/update` API instead.

- The `GET /control/querylog_info` HTTP API; use the new `GET /control/querylog/config` API instead.

    **NOTE:** If interval is custom then it will be equal to `90` days for compatibility reasons.  See `openapi/openapi.yaml` and `openapi/CHANGELOG.md`.

- The `POST /control/querylog_config` HTTP API; use the new `PUT /control/querylog/config/update` API instead.

### Fixed

- Logging of the client's IP address after failed login attempts ([#5701]).

[#1163]: https://github.com/AdguardTeam/AdGuardHome/issues/1163
[#1333]: https://github.com/AdguardTeam/AdGuardHome/issues/1333
[#1472]: https://github.com/AdguardTeam/AdGuardHome/issues/1472
[#3290]: https://github.com/AdguardTeam/AdGuardHome/issues/3290
[#3459]: https://github.com/AdguardTeam/AdGuardHome/issues/3459
[#4262]: https://github.com/AdguardTeam/AdGuardHome/issues/4262
[#5567]: https://github.com/AdguardTeam/AdGuardHome/issues/5567
[#5701]: https://github.com/AdguardTeam/AdGuardHome/issues/5701

[ms-v0.107.28]: https://github.com/AdguardTeam/AdGuardHome/milestone/64?closed=1
[rfc6761]:      https://datatracker.ietf.org/doc/html/rfc6761

## [v0.107.27] - 2023-04-05

See also the [v0.107.27 GitHub milestone][ms-v0.107.27].

### Security

- Go version has been updated to prevent the possibility of exploiting the CVE-2023-24534, CVE-2023-24536, CVE-2023-24537, and CVE-2023-24538 Go vulnerabilities fixed in [Go 1.19.8][go-1.19.8].

### Fixed

- Query log not showing all filtered queries when the “Filtered” log filter is selected ([#5639]).

- Panic in empty hostname in the filter's URL ([#5631]).

- Panic caused by empty top-level domain name label in `/etc/hosts` files ([#5584]).

[#5584]: https://github.com/AdguardTeam/AdGuardHome/issues/5584
[#5631]: https://github.com/AdguardTeam/AdGuardHome/issues/5631
[#5639]: https://github.com/AdguardTeam/AdGuardHome/issues/5639

[go-1.19.8]:    https://groups.google.com/g/golang-announce/c/Xdv6JL9ENs8/m/OV40vnafAwAJ
[ms-v0.107.27]: https://github.com/AdguardTeam/AdGuardHome/milestone/63?closed=1

## [v0.107.26] - 2023-03-09

See also the [v0.107.26 GitHub milestone][ms-v0.107.26].

### Security

- Go version has been updated to prevent the possibility of exploiting the CVE-2023-24532 Go vulnerability fixed in [Go 1.19.7][go-1.19.7].

### Added

- The ability to set custom IP for EDNS Client Subnet by using the new `dns.edns_client_subnet.use_custom` and `dns.edns_client_subnet.custom_ip` properties ([#1472]).  The UI changes are coming in the upcoming releases.

- The ability to use `dnstype` rules in the disallowed domains list ([#5468]).  This allows dropping requests based on their question types.

### Changed

#### Configuration changes

- Property `edns_client_subnet`, which in schema versions 16 and earlier used to be a part of the `dns` object, is now part of the `dns.edns_client_subnet` object:

    ```yaml
    # BEFORE:
    'dns':
      # …
      'edns_client_subnet': false

    # AFTER:
    'dns':
      # …
      'edns_client_subnet':
        'enabled': false
        'use_custom': false
        'custom_ip': ''
    ```

    To rollback this change, move the value of `dns.edns_client_subnet.enabled` into the `dns.edns_client_subnet`, remove the properties `dns.edns_client_subnet.enabled`, `dns.edns_client_subnet.use_custom`, `dns.edns_client_subnet.custom_ip`, and change the `schema_version` back to `16`.

### Fixed

- Obsolete value of the Interface MTU DHCP option is now omitted ([#5281]).

- Various dark theme bugs ([#5439], [#5441], [#5442], [#5515]).

- Automatic update on MIPS64 and little-endian 32-bit MIPS architectures ([#5270], [#5373]).

- Requirements to domain names in domain-specific upstream configurations have been relaxed to meet those from [RFC 3696][rfc3696] ([#4884]).

- Failing service installation via script on FreeBSD ([#5431]).

[#4884]: https://github.com/AdguardTeam/AdGuardHome/issues/4884
[#5270]: https://github.com/AdguardTeam/AdGuardHome/issues/5270
[#5281]: https://github.com/AdguardTeam/AdGuardHome/issues/5281
[#5373]: https://github.com/AdguardTeam/AdGuardHome/issues/5373
[#5431]: https://github.com/AdguardTeam/AdGuardHome/issues/5431
[#5439]: https://github.com/AdguardTeam/AdGuardHome/issues/5439
[#5441]: https://github.com/AdguardTeam/AdGuardHome/issues/5441
[#5442]: https://github.com/AdguardTeam/AdGuardHome/issues/5442
[#5468]: https://github.com/AdguardTeam/AdGuardHome/issues/5468
[#5515]: https://github.com/AdguardTeam/AdGuardHome/issues/5515

[go-1.19.7]:    https://groups.google.com/g/golang-announce/c/3-TpUx48iQY
[ms-v0.107.26]: https://github.com/AdguardTeam/AdGuardHome/milestone/62?closed=1
[rfc3696]:      https://datatracker.ietf.org/doc/html/rfc3696

## [v0.107.25] - 2023-02-21

See also the [v0.107.25 GitHub milestone][ms-v0.107.25].

### Fixed

- Panic when using unencrypted DNS-over-HTTPS ([#5518]).

[#5518]: https://github.com/AdguardTeam/AdGuardHome/issues/5518

[ms-v0.107.25]: https://github.com/AdguardTeam/AdGuardHome/milestone/61?closed=1

## [v0.107.24] - 2023-02-15

See also the [v0.107.24 GitHub milestone][ms-v0.107.24].

### Security

- Go version has been updated, both because Go 1.18 has reached end of life an to prevent the possibility of exploiting the Go vulnerabilities fixed in [Go 1.19.6][go-1.19.6].

### Added

- The ability to disable statistics by using the new `statistics.enabled` property.  Previously it was necessary to set the `statistics_interval` to 0, losing the previous value ([#1717], [#4299]).

- The ability to exclude domain names from the query log or statistics by using the new `querylog.ignored` or `statistics.ignored` properties ([#1717], [#4299]).  The UI changes are coming in the upcoming releases.

### Changed

#### Configuration changes

In this release, the schema version has changed from 14 to 16.

- Property `statistics_interval`, which in schema versions 15 and earlier used to be a part of the `dns` object, is now a part of the `statistics` object:

    ```yaml
    # BEFORE:
    'dns':
      # …
      'statistics_interval': 1

    # AFTER:
    'statistics':
      # …
      'interval': 1
    ```

    To rollback this change, move the property back into the `dns` object and change the `schema_version` back to `15`.

- The properties `dns.querylog_enabled`, `dns.querylog_file_enabled`, `dns.querylog_interval`, and `dns.querylog_size_memory` have been moved to the new `querylog` object.

    ```yaml
    # BEFORE:
    'dns':
      'querylog_enabled': true
      'querylog_file_enabled': true
      'querylog_interval': '2160h'
      'querylog_size_memory': 1000

    # AFTER:
    'querylog':
      'enabled': true
      'file_enabled': true
      'interval': '2160h'
      'size_memory': 1000
      'ignored': []
    ```

    To rollback this change, rename and move properties back into the `dns` object, remove `querylog` object and `querylog.ignored` property, and change the `schema_version` back to `14`.

### Deprecated

- Go 1.19 support.  Future versions will require at least Go 1.20 to build.

### Fixed

- Setting the AD (Authenticated Data) flag on responses that have the DO (DNSSEC OK) flag set but not the AD flag ([#5479]).

- Client names resolved via reverse DNS not being updated ([#4939]).

- The icon for League Of Legends on the Blocked services page ([#5433]).

### Removed

- Go 1.18 support, as it has reached end of life.

[#1717]: https://github.com/AdguardTeam/AdGuardHome/issues/1717
[#4299]: https://github.com/AdguardTeam/AdGuardHome/issues/4299
[#4939]: https://github.com/AdguardTeam/AdGuardHome/issues/4939
[#5433]: https://github.com/AdguardTeam/AdGuardHome/issues/5433
[#5479]: https://github.com/AdguardTeam/AdGuardHome/issues/5479

[go-1.19.6]:    https://groups.google.com/g/golang-announce/c/V0aBFqaFs_E
[ms-v0.107.24]: https://github.com/AdguardTeam/AdGuardHome/milestone/60?closed=1

## [v0.107.23] - 2023-02-01

See also the [v0.107.23 GitHub milestone][ms-v0.107.23].

### Added

- DNS64 support ([#5117]).  The function may be enabled with new `use_dns64` property under `dns` object in the configuration along with `dns64_prefixes`, the set of exclusion prefixes to filter AAAA responses.  The Well-Known Prefix (`64:ff9b::/96`) is used if no custom prefixes are specified.

### Fixed

- Filtering rules with `*` as the hostname not working properly ([#5245]).

- Various dark theme bugs ([#5375]).

### Removed

- The “beta frontend” and the corresponding APIs.  They never quite worked properly, and the future new version of AdGuard Home API will probably be different.

    Correspondingly, the configuration parameter `beta_bind_port` has been removed as well.

[#5117]: https://github.com/AdguardTeam/AdGuardHome/issues/5117
[#5245]: https://github.com/AdguardTeam/AdGuardHome/issues/5245
[#5375]: https://github.com/AdguardTeam/AdGuardHome/issues/5375

[ms-v0.107.23]: https://github.com/AdguardTeam/AdGuardHome/milestone/59?closed=1

## [v0.107.22] - 2023-01-19

See also the [v0.107.22 GitHub milestone][ms-v0.107.22].

### Added

- Experimental Dark UI theme ([#613]).

- The new HTTP API `PUT /control/profile/update`, that updates current user language and UI theme.  The format of request body is described in `openapi/openapi.yaml`.

### Changed

- The HTTP API `GET /control/profile` now returns enhanced object with current user's name, language, and UI theme.  The format of response body is described in `openapi/openapi.yaml` and `openapi/CHANGELOG.md`.

### Fixed

- `AdGuardHome --update` freezing when another instance of AdGuard Home is running ([#4223], [#5191]).

- The `--update` flag performing an update even when there is no version change.

- Failing HTTPS redirection on saving the encryption settings ([#4898]).

- Zeroing rules counter of erroneously edited filtering rule lists ([#5290]).

- Filters updating strategy, which could sometimes lead to use of broken or incompletely downloaded lists ([#5258]).

[#613]:  https://github.com/AdguardTeam/AdGuardHome/issues/613
[#5191]: https://github.com/AdguardTeam/AdGuardHome/issues/5191
[#5290]: https://github.com/AdguardTeam/AdGuardHome/issues/5290
[#5258]: https://github.com/AdguardTeam/AdGuardHome/issues/5258

[ms-v0.107.22]: https://github.com/AdguardTeam/AdGuardHome/milestone/58?closed=1

## [v0.107.21] - 2022-12-15

See also the [v0.107.21 GitHub milestone][ms-v0.107.21].

### Changed

- The URLs of the default filters for new installations are synchronized to those introduced in v0.107.20 ([#5238]).

    **NOTE:** Some users may need to re-add the lists from the vetted filter lists to update the URLs to the new ones.  Custom filters added by users themselves do not require re-adding.

### Fixed

- Errors popping up during updates of settings, which could sometimes cause the server to stop responding ([#5251]).

[#5238]: https://github.com/AdguardTeam/AdGuardHome/issues/5238
[#5251]: https://github.com/AdguardTeam/AdGuardHome/issues/5251

[ms-v0.107.21]: https://github.com/AdguardTeam/AdGuardHome/milestone/57?closed=1

## [v0.107.20] - 2022-12-07

See also the [v0.107.20 GitHub milestone][ms-v0.107.20].

### Security

- Go version has been updated to prevent the possibility of exploiting the CVE-2022-41717 and CVE-2022-41720 Go vulnerabilities fixed in [Go 1.18.9][go-1.18.9].

### Added

- The ability to clear the DNS cache ([#5190]).

### Changed

- DHCP server initialization errors are now logged at debug level if the server itself disabled ([#4944]).

### Fixed

- Wrong validation error messages on the DHCP configuration page ([#5208]).

- Slow upstream checks making the API unresponsive ([#5193]).

- The TLS initialization errors preventing AdGuard Home from starting ([#5189]).  Instead, AdGuard Home disables encryption and shows an error message on the encryption settings page in the UI, which was the intended previous behavior.

- URLs of some vetted blocklists.

[#4944]: https://github.com/AdguardTeam/AdGuardHome/issues/4944
[#5189]: https://github.com/AdguardTeam/AdGuardHome/issues/5189
[#5190]: https://github.com/AdguardTeam/AdGuardHome/issues/5190
[#5193]: https://github.com/AdguardTeam/AdGuardHome/issues/5193
[#5208]: https://github.com/AdguardTeam/AdGuardHome/issues/5208

[go-1.18.9]:    https://groups.google.com/g/golang-announce/c/L_3rmdT0BMU
[ms-v0.107.20]: https://github.com/AdguardTeam/AdGuardHome/milestone/56?closed=1

## [v0.107.19] - 2022-11-23

See also the [v0.107.19 GitHub milestone][ms-v0.107.19].

### Added

- The ability to block popular Mastodon instances ([AdguardTeam/HostlistsRegistry#100]).

- The new `--update` command-line option, which allows updating AdGuard Home silently ([#4223]).

### Changed

- Minor UI changes.

[#4223]: https://github.com/AdguardTeam/AdGuardHome/issues/4223

[ms-v0.107.19]: https://github.com/AdguardTeam/AdGuardHome/milestone/55?closed=1

[AdguardTeam/HostlistsRegistry#100]: https://github.com/AdguardTeam/HostlistsRegistry/pull/100

## [v0.107.18] - 2022-11-08

See also the [v0.107.18 GitHub milestone][ms-v0.107.18].

### Fixed

- Crash on some systems when domains from system hosts files are processed ([#5089]).

[#5089]: https://github.com/AdguardTeam/AdGuardHome/issues/5089

[ms-v0.107.18]: https://github.com/AdguardTeam/AdGuardHome/milestone/54?closed=1

## [v0.107.17] - 2022-11-02

See also the [v0.107.17 GitHub milestone][ms-v0.107.17].

### Security

- Go version has been updated to prevent the possibility of exploiting the CVE-2022-41716 Go vulnerability fixed in [Go 1.18.8][go-1.18.8].

### Added

- The warning message when adding a certificate having no IP addresses ([#4898]).

- Several new blockable services ([#3972]).  Those will now be more in sync with the services that are already blockable in AdGuard DNS.

- A new HTTP API, `GET /control/blocked_services/all`, that lists all available blocked services and their data, such as SVG icons ([#3972]).

- The new optional `tls.override_tls_ciphers` property, which allows overriding TLS ciphers used by AdGuard Home ([#4925], [#4990]).

- The ability to serve DNS on link-local IPv6 addresses ([#2926]).

- The ability to put [ClientIDs][clientid] into DNS-over-HTTPS hostnames as opposed to URL paths ([#3418]).  Note that AdGuard Home checks the server name only if the URL does not contain a ClientID.

### Changed

- DNS-over-TLS resolvers aren't returned anymore when the configured TLS certificate contains no IP addresses ([#4927]).

- Responses with `SERVFAIL` code are now cached for at least 30 seconds.

### Deprecated

- The `GET /control/blocked_services/services` HTTP API; use the new `GET /control/blocked_services/all` API instead ([#3972]).

### Fixed

- ClientIDs not working when using DNS-over-HTTPS with HTTP/3.

- Editing the URL of an enabled rule list also includes validation of the filter contents preventing from saving a bad one ([#4916]).

- The default value of `dns.cache_size` accidentally set to 0 has now been reverted to 4 MiB ([#5010]).

- Responses for which the DNSSEC validation had explicitly been omitted aren't cached now ([#4942]).

- Web UI not switching to HTTP/3 ([#4986], [#4993]).

[#2926]: https://github.com/AdguardTeam/AdGuardHome/issues/2926
[#3418]: https://github.com/AdguardTeam/AdGuardHome/issues/3418
[#3972]: https://github.com/AdguardTeam/AdGuardHome/issues/3972
[#4898]: https://github.com/AdguardTeam/AdGuardHome/issues/4898
[#4916]: https://github.com/AdguardTeam/AdGuardHome/issues/4916
[#4925]: https://github.com/AdguardTeam/AdGuardHome/issues/4925
[#4942]: https://github.com/AdguardTeam/AdGuardHome/issues/4942
[#4986]: https://github.com/AdguardTeam/AdGuardHome/issues/4986
[#4990]: https://github.com/AdguardTeam/AdGuardHome/issues/4990
[#4993]: https://github.com/AdguardTeam/AdGuardHome/issues/4993
[#5010]: https://github.com/AdguardTeam/AdGuardHome/issues/5010

[clientid]:     https://github.com/AdguardTeam/AdGuardHome/wiki/Clients#clientid
[go-1.18.8]:    https://groups.google.com/g/golang-announce/c/mbHY1UY3BaM
[ms-v0.107.17]: https://github.com/AdguardTeam/AdGuardHome/milestone/53?closed=1

## [v0.107.16] - 2022-10-07

This is a security update.  There is no GitHub milestone, since no GitHub issues were resolved.

### Security

- Go version has been updated to prevent the possibility of exploiting the CVE-2022-2879, CVE-2022-2880, and CVE-2022-41715 Go vulnerabilities fixed in [Go 1.18.7][go-1.18.7].

[go-1.18.7]: https://groups.google.com/g/golang-announce/c/xtuG5faxtaU

## [v0.107.15] - 2022-10-03

See also the [v0.107.15 GitHub milestone][ms-v0.107.15].

### Security

- As an additional CSRF protection measure, AdGuard Home now ensures that requests that change its state but have no body (such as `POST /control/stats_reset` requests) do not have a `Content-Type` header set on them ([#4970]).

### Added

#### Experimental HTTP/3 Support

See [#3955] and the related issues for more details.  These features are still experimental and may break or change in the future.

- DNS-over-HTTP/3 DNS and web UI client request support.  This feature must be explicitly enabled by setting the new property `dns.serve_http3` in the configuration file to `true`.

- DNS-over-HTTP upstreams can now upgrade to HTTP/3 if the new configuration file property `dns.use_http3_upstreams` is set to `true`.

- Upstreams with forced DNS-over-HTTP/3 and no fallback to prior HTTP versions using the `h3://` scheme.

### Fixed

- User-specific blocked services not applying correctly ([#4945], [#4982], [#4983]).
- `only application/json is allowed` errors in various APIs ([#4970]).

[#3955]: https://github.com/AdguardTeam/AdGuardHome/issues/3955
[#4945]: https://github.com/AdguardTeam/AdGuardHome/issues/4945
[#4970]: https://github.com/AdguardTeam/AdGuardHome/issues/4970
[#4982]: https://github.com/AdguardTeam/AdGuardHome/issues/4982
[#4983]: https://github.com/AdguardTeam/AdGuardHome/issues/4983

[ms-v0.107.15]: https://github.com/AdguardTeam/AdGuardHome/milestone/51?closed=1

## [v0.107.14] - 2022-09-29

See also the [v0.107.14 GitHub milestone][ms-v0.107.14].

### Security

A Cross-Site Request Forgery (CSRF) vulnerability has been discovered.  We thank Daniel Elkabes from Mend.io for reporting this vulnerability to us.  This is [CVE-2022-32175].

#### `SameSite` Policy

The `SameSite` policy on the AdGuard Home session cookies is now set to `Lax`.  Which means that the only cross-site HTTP request for which the browser is allowed to send the session cookie is navigating to the AdGuard Home domain.

**Users are strongly advised to log out, clear browser cache, and log in again after updating.**

#### Removal Of Plain-Text APIs (BREAKING API CHANGE)

We have implemented several measures to prevent such vulnerabilities in the future, but some of these measures break backwards compatibility for the sake of better protection.

The following APIs, which previously accepted or returned `text/plain` data, now accept or return data as JSON.  All new formats for the request and response bodies are documented in `openapi/openapi.yaml` and `openapi/CHANGELOG.md`.

- `GET  /control/i18n/current_language`;
- `POST /control/dhcp/find_active_dhcp`;
- `POST /control/filtering/set_rules`;
- `POST /control/i18n/change_language`.

#### Stricter Content-Type Checks (BREAKING API CHANGE)

All JSON APIs that expect a body now check if the request actually has `Content-Type` set to `application/json`.

#### Other Security Changes

- Weaker cipher suites that use the CBC (cipher block chaining) mode of operation have been disabled ([#2993]).

### Added

- Support for plain (unencrypted) HTTP/2 ([#4930]).  This is useful for AdGuard Home installations behind a reverse proxy.

### Fixed

- Incorrect path template in DDR responses ([#4927]).

[#2993]: https://github.com/AdguardTeam/AdGuardHome/issues/2993
[#4927]: https://github.com/AdguardTeam/AdGuardHome/issues/4927
[#4930]: https://github.com/AdguardTeam/AdGuardHome/issues/4930

[CVE-2022-32175]: https://www.cvedetails.com/cve/CVE-2022-32175
[ms-v0.107.14]:   https://github.com/AdguardTeam/AdGuardHome/milestone/50?closed=1

## [v0.107.13] - 2022-09-14

See also the [v0.107.13 GitHub milestone][ms-v0.107.13].

### Added

- The new optional `dns.ipset_file` property, which can be set in the configuration file.  It allows loading the `ipset` list from a file, just like `dns.upstream_dns_file` does for upstream servers ([#4686]).

### Changed

- The minimum DHCP message size is reassigned back to BOOTP's constraint of 300 bytes ([#4904]).

### Fixed

- Panic when adding a static lease within the disabled DHCP server ([#4722]).

[#4686]: https://github.com/AdguardTeam/AdGuardHome/issues/4686
[#4722]: https://github.com/AdguardTeam/AdGuardHome/issues/4722
[#4904]: https://github.com/AdguardTeam/AdGuardHome/issues/4904

[ms-v0.107.13]: https://github.com/AdguardTeam/AdGuardHome/milestone/49?closed=1

## [v0.107.12] - 2022-09-07

See also the [v0.107.12 GitHub milestone][ms-v0.107.12].

### Security

- Go version has been updated to prevent the possibility of exploiting the CVE-2022-27664 and CVE-2022-32190 Go vulnerabilities fixed in [Go 1.18.6][go-1.18.6].

### Added

- New `bool`, `dur`, `u8`, and `u16` DHCP options to provide more convenience on options control by setting values in a human-readable format ([#4705]).  See also a [Wiki page][wiki-dhcp-opts].

- New `del` DHCP option which removes the corresponding option from server's response ([#4337]).  See also a [Wiki page][wiki-dhcp-opts].

    **NOTE:** This modifier affects all the parameters in the response and not only the requested ones.

- A new HTTP API, `GET /control/blocked_services/services`, that lists all available blocked services ([#4535]).

### Changed

- The DHCP options handling is now closer to the [RFC 2131][rfc-2131] ([#4705]).

- When the DHCP server is enabled, queries for domain names under `dhcp.local_domain_name` not pointing to real DHCP client hostnames are now processed by filters ([#4865]).

- The `DHCPREQUEST` handling is now closer to the [RFC 2131][rfc-2131] ([#4863]).

- The internal DNS client, used to resolve hostnames of external clients and also during automatic updates, now respects the upstream mode settings for the main DNS client ([#4403]).

### Deprecated

- Ports 784 and 8853 for DNS-over-QUIC in Docker images.  Users who still serve DoQ on these ports are encouraged to move to the standard port 853.  These ports will be removed from the `EXPOSE` section of our `Dockerfile` in a future release.

- Go 1.18 support.  Future versions will require at least Go 1.19 to build.

### Fixed

- The length of the DHCP server's response is now at least 576 bytes as per [RFC 2131][rfc-2131] recommendation ([#4337]).

- Dynamic leases created with empty hostnames ([#4745]).

- Unnecessary logging of non-critical statistics errors ([#4850]).

[#4337]: https://github.com/AdguardTeam/AdGuardHome/issues/4337
[#4403]: https://github.com/AdguardTeam/AdGuardHome/issues/4403
[#4535]: https://github.com/AdguardTeam/AdGuardHome/issues/4535
[#4705]: https://github.com/AdguardTeam/AdGuardHome/issues/4705
[#4745]: https://github.com/AdguardTeam/AdGuardHome/issues/4745
[#4850]: https://github.com/AdguardTeam/AdGuardHome/issues/4850
[#4863]: https://github.com/AdguardTeam/AdGuardHome/issues/4863
[#4865]: https://github.com/AdguardTeam/AdGuardHome/issues/4865

[go-1.18.6]:      https://groups.google.com/g/golang-announce/c/x49AQzIVX-s
[ms-v0.107.12]:   https://github.com/AdguardTeam/AdGuardHome/milestone/48?closed=1
[rfc-2131]:       https://datatracker.ietf.org/doc/html/rfc2131
[wiki-dhcp-opts]: https://github.com/adguardTeam/adGuardHome/wiki/DHCP#config-4

## [v0.107.11] - 2022-08-19

See also the [v0.107.11 GitHub milestone][ms-v0.107.11].

### Added

- Bilibili service blocking ([#4795]).

### Changed

- DNS-over-QUIC connections now use keepalive.

### Fixed

- Migrations from releases older than v0.107.7 failing ([#4846]).

[#4795]: https://github.com/AdguardTeam/AdGuardHome/issues/4795
[#4846]: https://github.com/AdguardTeam/AdGuardHome/issues/4846

[ms-v0.107.11]: https://github.com/AdguardTeam/AdGuardHome/milestone/47?closed=1

## [v0.107.10] - 2022-08-17

See also the [v0.107.10 GitHub milestone][ms-v0.107.10].

### Added

- Arabic localization.

- Support for Discovery of Designated Resolvers (DDR) according to the [RFC draft][ddr-draft] ([#4463]).

### Changed

- Our snap package now uses the `core22` image as its base ([#4843]).

### Fixed

- DHCP not working on most OSes ([#4836]).

- `invalid argument` errors during update checks on older Linux kernels ([#4670]).

- Data races and concurrent map access in statistics module ([#4358], [#4342]).

[#4342]: https://github.com/AdguardTeam/AdGuardHome/issues/4342
[#4358]: https://github.com/AdguardTeam/AdGuardHome/issues/4358
[#4670]: https://github.com/AdguardTeam/AdGuardHome/issues/4670
[#4843]: https://github.com/AdguardTeam/AdGuardHome/issues/4843

[ddr-draft]:    https://datatracker.ietf.org/doc/html/draft-ietf-add-ddr-08
[ms-v0.107.10]: https://github.com/AdguardTeam/AdGuardHome/milestone/46?closed=1

## [v0.107.9] - 2022-08-03

See also the [v0.107.9 GitHub milestone][ms-v0.107.9].

### Security

- Go version has been updated to prevent the possibility of exploiting the CVE-2022-32189 Go vulnerability fixed in [Go 1.18.5][go-1.18.5].  Go 1.17 support has also been removed, as it has reached end of life and will not receive security updates.

### Added

- Domain-specific upstream servers test.  If such test fails, a warning message is shown ([#4517]).

- `windows/arm64` support ([#3057]).

### Changed

- UI and update links have been changed to make them more resistant to DNS blocking.

### Fixed

- DHCP not working on most OSes ([#4836]).

- Several UI issues ([#4775], [#4776], [#4782]).

### Removed

- Go 1.17 support, as it has reached end of life.

[#3057]: https://github.com/AdguardTeam/AdGuardHome/issues/3057
[#4517]: https://github.com/AdguardTeam/AdGuardHome/issues/4517
[#4775]: https://github.com/AdguardTeam/AdGuardHome/issues/4775
[#4776]: https://github.com/AdguardTeam/AdGuardHome/issues/4776
[#4782]: https://github.com/AdguardTeam/AdGuardHome/issues/4782
[#4836]: https://github.com/AdguardTeam/AdGuardHome/issues/4836

[go-1.18.5]:   https://groups.google.com/g/golang-announce/c/YqYYG87xB10
[ms-v0.107.9]: https://github.com/AdguardTeam/AdGuardHome/milestone/45?closed=1

## [v0.107.8] - 2022-07-13

See also the [v0.107.8 GitHub milestone][ms-v0.107.8].

### Security

- Go version has been updated to prevent the possibility of exploiting the CVE-2022-1705, CVE-2022-32148, CVE-2022-30631, and other Go vulnerabilities fixed in [Go 1.17.12][go-1.17.12].

### Fixed

- DHCP lease validation incorrectly letting users assign the IP address of the gateway as the address of the lease ([#4698]).

- Updater no longer expects a hardcoded name for  `AdGuardHome` executable ([#4219]).

- Inconsistent names of runtime clients from hosts files ([#4683]).

- PTR requests for addresses leased by DHCP will now be resolved into hostnames under `dhcp.local_domain_name` ([#4699]).

- Broken service installation on OpenWrt ([#4677]).

[#4219]: https://github.com/AdguardTeam/AdGuardHome/issues/4219
[#4677]: https://github.com/AdguardTeam/AdGuardHome/issues/4677
[#4683]: https://github.com/AdguardTeam/AdGuardHome/issues/4683
[#4698]: https://github.com/AdguardTeam/AdGuardHome/issues/4698
[#4699]: https://github.com/AdguardTeam/AdGuardHome/issues/4699

[go-1.17.12]:  https://groups.google.com/g/golang-announce/c/nqrv9fbR0zE
[ms-v0.107.8]: https://github.com/AdguardTeam/AdGuardHome/milestone/44?closed=1

## [v0.107.7] - 2022-06-06

See also the [v0.107.7 GitHub milestone][ms-v0.107.7].

### Security

- Go version has been updated to prevent the possibility of exploiting the [CVE-2022-29526], [CVE-2022-30634], [CVE-2022-30629], [CVE-2022-30580], and [CVE-2022-29804] Go vulnerabilities.

- Enforced password strength policy ([#3503]).

### Added

- Support for the final DNS-over-QUIC standard, [RFC 9250][rfc-9250] ([#4592]).

- Support upstreams for subdomains of a domain only ([#4503]).

- The ability to control each source of runtime clients separately via `clients.runtime_sources` configuration object ([#3020]).

- The ability to customize the set of networks that are considered private through the new `dns.private_networks` property in the configuration file ([#3142]).

- EDNS Client-Subnet information in the request details section of a query log record ([#3978]).

- Support for hostnames for plain UDP upstream servers using the `udp://` scheme ([#4166]).

- Logs are now collected by default on FreeBSD and OpenBSD when AdGuard Home is installed as a service ([#4213]).

### Changed

- On OpenBSD, the daemon script now uses the recommended `/bin/ksh` shell instead of the `/bin/sh` one ([#4533]).  To apply this change, backup your data and run `AdGuardHome -s uninstall && AdGuardHome -s install`.

- The default DNS-over-QUIC port number is now `853` instead of `754` in accordance with [RFC 9250][rfc-9250] ([#4276]).

- Reverse DNS now has a greater priority as the source of runtime clients' information than ARP neighborhood.

- Improved detection of runtime clients through more resilient ARP processing ([#3597]).

- The TTL of responses served from the optimistic cache is now lowered to 10 seconds.

- Domain-specific private reverse DNS upstream servers are now validated to allow only `*.in-addr.arpa` and `*.ip6.arpa` domains pointing to locally-served networks ([#3381]).

    **NOTE:**  If you already have invalid entries in your configuration, consider removing them manually, since they essentially had no effect.

- Response filtering is now performed using the record types of the answer section of messages as opposed to the type of the question ([#4238]).

- Instead of adding the build time information, the build scripts now use the standardized environment variable [`SOURCE_DATE_EPOCH`][repr] to add the date of the commit from which the binary was built ([#4221]).  This should simplify reproducible builds for package maintainers and those who compile their own AdGuard Home.

- The property `local_domain_name` is now in the `dhcp` object in the configuration file to avoid confusion ([#3367]).

- The `dns.bogus_nxdomain` property in the configuration file now supports CIDR notation alongside IP addresses ([#1730]).

#### Configuration changes

In this release, the schema version has changed from 12 to 14.

- Object `clients`, which in schema versions 13 and earlier was an array of actual persistent clients, is now consist of `persistent` and `runtime_sources` properties:

    ```yaml
    # BEFORE:
    'clients':
    - name: client-name
      # …

    # AFTER:
    'clients':
      'persistent':
        - name: client-name
          # …
      'runtime_sources':
        whois: true
        arp: true
        rdns: true
        dhcp: true
        hosts: true
    ```

    The value for `clients.runtime_sources.rdns` property is taken from `dns.resolve_clients` property.  To rollback this change, remove the `runtime_sources` property, move the contents of `persistent` into the `clients` itself, the value of `clients.runtime_sources.rdns` into the `dns.resolve_clients`, and change the `schema_version` back to `13`.

- Property `local_domain_name`, which in schema versions 12 and earlier used to be a part of the `dns` object, is now a part of the `dhcp` object:

    ```yaml
    # BEFORE:
    'dns':
      # …
      'local_domain_name': 'lan'

    # AFTER:
    'dhcp':
      # …
      'local_domain_name': 'lan'
    ```

    To rollback this change, move the property back into the `dns` object and change the `schema_version` back to `12`.

### Deprecated

- The `--no-etc-hosts` option.  Its functionality is now controlled by `clients.runtime_sources.hosts` configuration property.  v0.109.0 will remove the flag completely.

### Fixed

- Query log occasionally going into an infinite loop ([#4591]).

- Service startup on boot on systems using SysV-init ([#4480]).

- Detection of the stopped service status on macOS and Linux ([#4273]).

- Case-sensitive ClientID ([#4542]).

- Slow version update queries making other HTTP APIs unresponsive ([#4499]).

- ARP tables refreshing process causing excessive PTR requests ([#3157]).

[#1730]: https://github.com/AdguardTeam/AdGuardHome/issues/1730
[#3020]: https://github.com/AdguardTeam/AdGuardHome/issues/3020
[#3142]: https://github.com/AdguardTeam/AdGuardHome/issues/3142
[#3157]: https://github.com/AdguardTeam/AdGuardHome/issues/3157
[#3367]: https://github.com/AdguardTeam/AdGuardHome/issues/3367
[#3381]: https://github.com/AdguardTeam/AdGuardHome/issues/3381
[#3503]: https://github.com/AdguardTeam/AdGuardHome/issues/3503
[#3597]: https://github.com/AdguardTeam/AdGuardHome/issues/3597
[#3978]: https://github.com/AdguardTeam/AdGuardHome/issues/3978
[#4166]: https://github.com/AdguardTeam/AdGuardHome/issues/4166
[#4213]: https://github.com/AdguardTeam/AdGuardHome/issues/4213
[#4221]: https://github.com/AdguardTeam/AdGuardHome/issues/4221
[#4238]: https://github.com/AdguardTeam/AdGuardHome/issues/4238
[#4273]: https://github.com/AdguardTeam/AdGuardHome/issues/4273
[#4276]: https://github.com/AdguardTeam/AdGuardHome/issues/4276
[#4480]: https://github.com/AdguardTeam/AdGuardHome/issues/4480
[#4499]: https://github.com/AdguardTeam/AdGuardHome/issues/4499
[#4503]: https://github.com/AdguardTeam/AdGuardHome/issues/4503
[#4533]: https://github.com/AdguardTeam/AdGuardHome/issues/4533
[#4542]: https://github.com/AdguardTeam/AdGuardHome/issues/4542
[#4591]: https://github.com/AdguardTeam/AdGuardHome/issues/4591
[#4592]: https://github.com/AdguardTeam/AdGuardHome/issues/4592

[CVE-2022-29526]: https://www.cvedetails.com/cve/CVE-2022-29526
[CVE-2022-29804]: https://www.cvedetails.com/cve/CVE-2022-29804
[CVE-2022-30580]: https://www.cvedetails.com/cve/CVE-2022-30580
[CVE-2022-30629]: https://www.cvedetails.com/cve/CVE-2022-30629
[CVE-2022-30634]: https://www.cvedetails.com/cve/CVE-2022-30634
[ms-v0.107.7]:    https://github.com/AdguardTeam/AdGuardHome/milestone/43?closed=1
[rfc-9250]:       https://datatracker.ietf.org/doc/html/rfc9250

## [v0.107.6] - 2022-04-13

See also the [v0.107.6 GitHub milestone][ms-v0.107.6].

### Security

- `User-Agent` HTTP header removed from outgoing DNS-over-HTTPS requests.

- Go version has been updated to prevent the possibility of exploiting the [CVE-2022-24675], [CVE-2022-27536], and [CVE-2022-28327] Go vulnerabilities.

### Added

- Support for SVCB/HTTPS parameter `dohpath` in filtering rules with the `dnsrewrite` modifier according to the [RFC draft][dns-draft-02] ([#4463]).

### Changed

- Filtering rules with the `dnsrewrite` modifier that create SVCB or HTTPS responses should use `ech` instead of `echconfig` to conform with the [latest drafts][svcb-draft-08].

### Deprecated

- SVCB/HTTPS parameter name `echconfig` in filtering rules with the `dnsrewrite` modifier.  Use `ech` instead.  v0.109.0 will remove support for the outdated name `echconfig`.

- Obsolete `--no-mem-optimization` option ([#4437]).  v0.109.0 will remove the flag completely.

### Fixed

- I/O timeout errors when checking for the presence of another DHCP server.

- Network interfaces being incorrectly labeled as down during installation.

- Rules for blocking the QQ service ([#3717]).

### Removed

- Go 1.16 support, since that branch of the Go compiler has reached end of life and doesn't receive security updates anymore.

[#3717]: https://github.com/AdguardTeam/AdGuardHome/issues/3717
[#4437]: https://github.com/AdguardTeam/AdGuardHome/issues/4437
[#4463]: https://github.com/AdguardTeam/AdGuardHome/issues/4463

[CVE-2022-24675]: https://www.cvedetails.com/cve/CVE-2022-24675
[CVE-2022-27536]: https://www.cvedetails.com/cve/CVE-2022-27536
[CVE-2022-28327]: https://www.cvedetails.com/cve/CVE-2022-28327
[dns-draft-02]:   https://datatracker.ietf.org/doc/html/draft-ietf-add-svcb-dns-02#section-5.1
[ms-v0.107.6]:    https://github.com/AdguardTeam/AdGuardHome/milestone/42?closed=1
[repr]:           https://reproducible-builds.org/docs/source-date-epoch/
[svcb-draft-08]:  https://www.ietf.org/archive/id/draft-ietf-dnsop-svcb-https-08.html

## [v0.107.5] - 2022-03-04

This is a security update.  There is no GitHub milestone, since no GitHub issues were resolved.

### Security

- Go version has been updated to prevent the possibility of exploiting the [CVE-2022-24921] Go vulnerability.

[CVE-2022-24921]: https://www.cvedetails.com/cve/CVE-2022-24921

## [v0.107.4] - 2022-03-01

See also the [v0.107.4 GitHub milestone][ms-v0.107.4].

### Security

- Go version has been updated to prevent the possibility of exploiting the [CVE-2022-23806], [CVE-2022-23772], and [CVE-2022-23773] Go vulnerabilities.

### Fixed

- Optimistic cache now responds with expired items even if those can't be resolved again ([#4254]).

- Unnecessarily complex hosts-related logic leading to infinite recursion in some cases ([#4216]).

[#4216]: https://github.com/AdguardTeam/AdGuardHome/issues/4216
[#4254]: https://github.com/AdguardTeam/AdGuardHome/issues/4254

[CVE-2022-23772]: https://www.cvedetails.com/cve/CVE-2022-23772
[CVE-2022-23773]: https://www.cvedetails.com/cve/CVE-2022-23773
[CVE-2022-23806]: https://www.cvedetails.com/cve/CVE-2022-23806
[ms-v0.107.4]:    https://github.com/AdguardTeam/AdGuardHome/milestone/41?closed=1

## [v0.107.3] - 2022-01-25

See also the [v0.107.3 GitHub milestone][ms-v0.107.3].

### Added

- Support for a `dnsrewrite` modifier with an empty `NOERROR` response ([#4133]).

### Fixed

- Wrong set of ports checked for duplicates during the initial setup ([#4095]).

- Incorrectly invalidated service domains ([#4120]).

- Poor testing of domain-specific upstream servers ([#4074]).

- Omitted aliases of hosts specified by another line within the OS's hosts file ([#4079]).

[#4074]: https://github.com/AdguardTeam/AdGuardHome/issues/4074
[#4079]: https://github.com/AdguardTeam/AdGuardHome/issues/4079
[#4095]: https://github.com/AdguardTeam/AdGuardHome/issues/4095
[#4120]: https://github.com/AdguardTeam/AdGuardHome/issues/4120
[#4133]: https://github.com/AdguardTeam/AdGuardHome/issues/4133

[ms-v0.107.3]: https://github.com/AdguardTeam/AdGuardHome/milestone/40?closed=1

## [v0.107.2] - 2021-12-29

See also the [v0.107.2 GitHub milestone][ms-v0.107.2].

### Fixed

- Infinite loops when TCP connections time out ([#4042]).

[#4042]: https://github.com/AdguardTeam/AdGuardHome/issues/4042

[ms-v0.107.2]: https://github.com/AdguardTeam/AdGuardHome/milestone/38?closed=1

## [v0.107.1] - 2021-12-29

See also the [v0.107.1 GitHub milestone][ms-v0.107.1].

### Changed

- The validation error message for duplicated allow- and blocklists in DNS settings now shows the duplicated elements ([#3975]).

### Fixed

- `ipset` initialization bugs ([#4027]).

- Legacy DNS rewrites from a wildcard pattern to a subdomain ([#4016]).

- Service not being stopped before running the `uninstall` service action ([#3868]).

- Broken `reload` service action on FreeBSD.

- Legacy DNS rewrites responding from upstream when a request other than `A` or `AAAA` is received ([#4008]).

- Panic on port availability check during installation ([#3987]).

- Incorrect application of rules from the OS's hosts files ([#3998]).

[#3868]: https://github.com/AdguardTeam/AdGuardHome/issues/3868
[#3975]: https://github.com/AdguardTeam/AdGuardHome/issues/3975
[#3987]: https://github.com/AdguardTeam/AdGuardHome/issues/3987
[#3998]: https://github.com/AdguardTeam/AdGuardHome/issues/3998
[#4008]: https://github.com/AdguardTeam/AdGuardHome/issues/4008
[#4016]: https://github.com/AdguardTeam/AdGuardHome/issues/4016
[#4027]: https://github.com/AdguardTeam/AdGuardHome/issues/4027

[ms-v0.107.1]: https://github.com/AdguardTeam/AdGuardHome/milestone/37?closed=1

## [v0.107.0] - 2021-12-21

See also the [v0.107.0 GitHub milestone][ms-v0.107.0].

### Added

- Upstream server information for responses from cache ([#3772]).  Note that old log entries concerning cached responses won't include that information.

- Finnish and Ukrainian localizations.

- Setting the timeout for IP address pinging in the "Fastest IP address" mode through the new `fastest_timeout` property in the configuration file ([#1992]).

- Static IP address detection on FreeBSD ([#3289]).

- Optimistic cache ([#2145]).

- New possible value of `6h` for `querylog_interval` property ([#2504]).

- Blocking access using ClientIDs ([#2624], [#3162]).

- `source` directives support in `/etc/network/interfaces` on Linux ([#3257]).

- [RFC 9000][rfc-9000] support in QUIC.

- Completely disabling statistics by setting the statistics interval to zero ([#2141]).

- The ability to completely purge DHCP leases ([#1691]).

- Settable timeouts for querying the upstream servers ([#2280]).

- Configuration file properties to change group and user ID on startup on Unix ([#2763]).

- Experimental OpenBSD support for AMD64 and 64-bit ARM CPUs ([#2439], [#3225], [#3226]).

- Support for custom port in DNS-over-HTTPS profiles for Apple's devices ([#3172]).

- `darwin/arm64` support ([#2443]).

- `freebsd/arm64` support ([#2441]).

- Output of the default addresses of the upstreams used for resolving PTRs for private addresses ([#3136]).

- Detection and handling of recurrent PTR requests for locally-served addresses ([#3185]).

- The ability to completely disable reverse DNS resolving of IPs from locally-served networks ([#3184]).

- New flag `--local-frontend` to serve dynamically changeable frontend files from disk as opposed to the ones that were compiled into the binary.

### Changed

- Port bindings are now checked for uniqueness ([#3835]).

- The DNSSEC check now simply checks against the AD flag in the response ([#3904]).

- Client objects in the configuration file are now sorted ([#3933]).

- Responses from cache are now labeled ([#3772]).

- Better error message for ED25519 private keys, which are not widely supported ([#3737]).

- Cache now follows RFC more closely for negative answers ([#3707]).

- `dnsrewrite` rules and other DNS rewrites will now be applied even when the protection is disabled ([#1558]).

- DHCP gateway address, subnet mask, IP address range, and leases validations ([#3529]).

- The `systemd` service script will now create the `/var/log` directory when it doesn't exist ([#3579]).

- Items in allowed clients, disallowed clients, and blocked hosts lists are now required to be unique ([#3419]).

- The TLS private key previously saved as a string isn't shown in API responses anymore ([#1898]).

- Better OpenWrt detection ([#3435]).

- DNS-over-HTTPS queries that come from HTTP proxies in the `trusted_proxies` list now use the real IP address of the client instead of the address of the proxy ([#2799]).

- Clients who are blocked by access settings now receive a `REFUSED` response when a protocol other than DNS-over-UDP and DNSCrypt is used.

- `dns.querylog_interval` property is now formatted in hours.

- Query log search now supports internationalized domains ([#3012]).

- Internationalized domains are now shown decoded in the query log with the original encoded version shown in request details ([#3013]).

- When `/etc/hosts`-type rules have several IPs for one host, all IPs are now returned instead of only the first one ([#1381]).

- Property `rlimit_nofile` is now in the `os` object of the configuration file, together with the new `group` and `user` properties ([#2763]).

- Permissions on filter files are now `0o644` instead of `0o600` ([#3198]).

#### Configuration changes

In this release, the schema version has changed from 10 to 12.

- Property `dns.querylog_interval`, which in schema versions 11 and earlier used to be an integer number of days, is now a string with a human-readable duration:

    ```yaml
    # BEFORE:
    'dns':
      # …
      'querylog_interval': 90

    # AFTER:
    'dns':
      # …
      'querylog_interval': '2160h'
    ```

    To rollback this change, convert the property back into days and change the `schema_version` back to `11`.

- Property `rlimit_nofile`, which in schema versions 10 and earlier used to be on the top level, is now moved to the new `os` object:

    ```yaml
    # BEFORE:
    'rlimit_nofile': 42

    # AFTER:
    'os':
      'group': ''
      'rlimit_nofile': 42
      'user': ''
    ```

    To rollback this change, move the property on the top level and change the `schema_version` back to `10`.

### Deprecated

- Go 1.16 support.  v0.108.0 will require at least Go 1.17 to build.

### Fixed

- EDNS0 TCP keepalive option handling ([#3778]).

- Rules with the `denyallow` modifier applying to IP addresses when they shouldn't ([#3175]).

- The length of the EDNS0 client subnet option appearing too long for some upstream servers ([#3887]).

- Invalid redirection to the HTTPS web interface after saving enabled encryption settings ([#3558]).

- Incomplete propagation of the client's IP anonymization setting to the statistics ([#3890]).

- Incorrect results with the `dnsrewrite` modifier for entries from the operating system's hosts file ([#3815]).

- Matching against rules with `|` at the end of the domain name ([#3371]).

- Incorrect assignment of explicitly configured DHCP options ([#3744]).

- Occasional panic during shutdown ([#3655]).

- Addition of IPs into only one as opposed to all matching ipsets on Linux ([#3638]).

- Removal of temporary filter files ([#3567]).

- Panic when an upstream server responds with an empty question section ([#3551]).

- 9GAG blocking ([#3564]).

- DHCP now follows RFCs more closely when it comes to response sending and option selection ([#3443], [#3538]).

- Occasional panics when reading old statistics databases ([#3506]).

- `reload` service action on macOS and FreeBSD ([#3457]).

- Inaccurate using of service actions in the installation script ([#3450]).

- ClientID checking ([#3437]).

- Discovering other DHCP servers on `darwin` and `freebsd` ([#3417]).

- Switching listening address to unspecified one when bound to a single specified IPv4 address on Darwin (macOS) ([#2807]).

- Incomplete HTTP response for static IP address.

- DNSCrypt queries weren't appearing in query log ([#3372]).

- Wrong IP address for proxied DNS-over-HTTPS queries ([#2799]).

- Domain name letter case mismatches in DNS rewrites ([#3351]).

- Conflicts between IPv4 and IPv6 DNS rewrites ([#3343]).

- Letter case mismatches in `CNAME` filtering ([#3335]).

- Occasional breakages on network errors with DNS-over-HTTP upstreams ([#3217]).

- Errors when setting static IP on Linux ([#3257]).

- Treatment of domain names and FQDNs in custom rules with the `dnsrewrite` modifier that use the `PTR` type ([#3256]).

- Redundant hostname generating while loading static leases with empty hostname ([#3166]).

- Domain name case in responses ([#3194]).

- Custom upstreams selection for clients with ClientIDs in DNS-over-TLS and DNS-over-HTTP ([#3186]).

- Incorrect client-based filtering applying logic ([#2875]).

### Removed

- Go 1.15 support.

[#1381]: https://github.com/AdguardTeam/AdGuardHome/issues/1381
[#1558]: https://github.com/AdguardTeam/AdGuardHome/issues/1558
[#1691]: https://github.com/AdguardTeam/AdGuardHome/issues/1691
[#1898]: https://github.com/AdguardTeam/AdGuardHome/issues/1898
[#1992]: https://github.com/AdguardTeam/AdGuardHome/issues/1992
[#2141]: https://github.com/AdguardTeam/AdGuardHome/issues/2141
[#2145]: https://github.com/AdguardTeam/AdGuardHome/issues/2145
[#2280]: https://github.com/AdguardTeam/AdGuardHome/issues/2280
[#2439]: https://github.com/AdguardTeam/AdGuardHome/issues/2439
[#2441]: https://github.com/AdguardTeam/AdGuardHome/issues/2441
[#2443]: https://github.com/AdguardTeam/AdGuardHome/issues/2443
[#2504]: https://github.com/AdguardTeam/AdGuardHome/issues/2504
[#2624]: https://github.com/AdguardTeam/AdGuardHome/issues/2624
[#2763]: https://github.com/AdguardTeam/AdGuardHome/issues/2763
[#2799]: https://github.com/AdguardTeam/AdGuardHome/issues/2799
[#2807]: https://github.com/AdguardTeam/AdGuardHome/issues/2807
[#3012]: https://github.com/AdguardTeam/AdGuardHome/issues/3012
[#3013]: https://github.com/AdguardTeam/AdGuardHome/issues/3013
[#3136]: https://github.com/AdguardTeam/AdGuardHome/issues/3136
[#3162]: https://github.com/AdguardTeam/AdGuardHome/issues/3162
[#3166]: https://github.com/AdguardTeam/AdGuardHome/issues/3166
[#3172]: https://github.com/AdguardTeam/AdGuardHome/issues/3172
[#3175]: https://github.com/AdguardTeam/AdGuardHome/issues/3175
[#3184]: https://github.com/AdguardTeam/AdGuardHome/issues/3184
[#3185]: https://github.com/AdguardTeam/AdGuardHome/issues/3185
[#3186]: https://github.com/AdguardTeam/AdGuardHome/issues/3186
[#3194]: https://github.com/AdguardTeam/AdGuardHome/issues/3194
[#3198]: https://github.com/AdguardTeam/AdGuardHome/issues/3198
[#3217]: https://github.com/AdguardTeam/AdGuardHome/issues/3217
[#3225]: https://github.com/AdguardTeam/AdGuardHome/issues/3225
[#3226]: https://github.com/AdguardTeam/AdGuardHome/issues/3226
[#3256]: https://github.com/AdguardTeam/AdGuardHome/issues/3256
[#3257]: https://github.com/AdguardTeam/AdGuardHome/issues/3257
[#3289]: https://github.com/AdguardTeam/AdGuardHome/issues/3289
[#3335]: https://github.com/AdguardTeam/AdGuardHome/issues/3335
[#3343]: https://github.com/AdguardTeam/AdGuardHome/issues/3343
[#3351]: https://github.com/AdguardTeam/AdGuardHome/issues/3351
[#3371]: https://github.com/AdguardTeam/AdGuardHome/issues/3371
[#3372]: https://github.com/AdguardTeam/AdGuardHome/issues/3372
[#3417]: https://github.com/AdguardTeam/AdGuardHome/issues/3417
[#3419]: https://github.com/AdguardTeam/AdGuardHome/issues/3419
[#3435]: https://github.com/AdguardTeam/AdGuardHome/issues/3435
[#3437]: https://github.com/AdguardTeam/AdGuardHome/issues/3437
[#3443]: https://github.com/AdguardTeam/AdGuardHome/issues/3443
[#3450]: https://github.com/AdguardTeam/AdGuardHome/issues/3450
[#3457]: https://github.com/AdguardTeam/AdGuardHome/issues/3457
[#3506]: https://github.com/AdguardTeam/AdGuardHome/issues/3506
[#3529]: https://github.com/AdguardTeam/AdGuardHome/issues/3529
[#3538]: https://github.com/AdguardTeam/AdGuardHome/issues/3538
[#3551]: https://github.com/AdguardTeam/AdGuardHome/issues/3551
[#3558]: https://github.com/AdguardTeam/AdGuardHome/issues/3558
[#3564]: https://github.com/AdguardTeam/AdGuardHome/issues/3564
[#3567]: https://github.com/AdguardTeam/AdGuardHome/issues/3567
[#3579]: https://github.com/AdguardTeam/AdGuardHome/issues/3579
[#3638]: https://github.com/AdguardTeam/AdGuardHome/issues/3638
[#3655]: https://github.com/AdguardTeam/AdGuardHome/issues/3655
[#3707]: https://github.com/AdguardTeam/AdGuardHome/issues/3707
[#3737]: https://github.com/AdguardTeam/AdGuardHome/issues/3737
[#3744]: https://github.com/AdguardTeam/AdGuardHome/issues/3744
[#3772]: https://github.com/AdguardTeam/AdGuardHome/issues/3772
[#3778]: https://github.com/AdguardTeam/AdGuardHome/issues/3778
[#3815]: https://github.com/AdguardTeam/AdGuardHome/issues/3815
[#3835]: https://github.com/AdguardTeam/AdGuardHome/issues/3835
[#3887]: https://github.com/AdguardTeam/AdGuardHome/issues/3887
[#3890]: https://github.com/AdguardTeam/AdGuardHome/issues/3890
[#3904]: https://github.com/AdguardTeam/AdGuardHome/issues/3904
[#3933]: https://github.com/AdguardTeam/AdGuardHome/pull/3933

[ms-v0.107.0]: https://github.com/AdguardTeam/AdGuardHome/milestone/23?closed=1
[rfc-9000]:    https://datatracker.ietf.org/doc/html/rfc9000

## [v0.106.3] - 2021-05-19

See also the [v0.106.3 GitHub milestone][ms-v0.106.3].

### Added

- Support for reinstall (`-r`) and uninstall (`-u`) flags in the installation script ([#2462]).

- Support for DHCP `DECLINE` and `RELEASE` message types ([#3053]).

### Changed

- Add microseconds to log output.

### Fixed

- Intermittent "Warning: ID mismatch" errors ([#3087]).

- Error when using installation script on some ARMv7 devices ([#2542]).

- DHCP leases validation ([#3107], [#3127]).

- Local PTR request recursion in Docker containers ([#3064]).

- Ignoring client-specific filtering settings when filtering is disabled in general settings ([#2875]).

- Disallowed domains are now case-insensitive ([#3115]).

[#2462]: https://github.com/AdguardTeam/AdGuardHome/issues/2462
[#2542]: https://github.com/AdguardTeam/AdGuardHome/issues/2542
[#2875]: https://github.com/AdguardTeam/AdGuardHome/issues/2875
[#3053]: https://github.com/AdguardTeam/AdGuardHome/issues/3053
[#3064]: https://github.com/AdguardTeam/AdGuardHome/issues/3064
[#3107]: https://github.com/AdguardTeam/AdGuardHome/issues/3107
[#3115]: https://github.com/AdguardTeam/AdGuardHome/issues/3115
[#3127]: https://github.com/AdguardTeam/AdGuardHome/issues/3127

[ms-v0.106.3]: https://github.com/AdguardTeam/AdGuardHome/milestone/35?closed=1

## [v0.106.2] - 2021-05-06

See also the [v0.106.2 GitHub milestone][ms-v0.106.2].

### Fixed

- Uniqueness validation for dynamic DHCP leases ([#3056]).

[#3056]: https://github.com/AdguardTeam/AdGuardHome/issues/3056

[ms-v0.106.2]: https://github.com/AdguardTeam/AdGuardHome/milestone/34?closed=1

## [v0.106.1] - 2021-04-30

See also the [v0.106.1 GitHub milestone][ms-v0.106.1].

### Fixed

- Local domain name handling when the DHCP server is disabled ([#3028]).

- Normalization of previously-saved invalid static DHCP leases ([#3027]).

- Validation of IPv6 addresses with zones in system resolvers ([#3022]).

[#3022]: https://github.com/AdguardTeam/AdGuardHome/issues/3022
[#3027]: https://github.com/AdguardTeam/AdGuardHome/issues/3027
[#3028]: https://github.com/AdguardTeam/AdGuardHome/issues/3028

[ms-v0.106.1]: https://github.com/AdguardTeam/AdGuardHome/milestone/33?closed=1

## [v0.106.0] - 2021-04-28

See also the [v0.106.0 GitHub milestone][ms-v0.106.0].

### Added

- The ability to block user for login after configurable number of unsuccessful attempts for configurable time ([#2826]).

- `denyallow` modifier for filters ([#2923]).

- Hostname uniqueness validation in the DHCP server ([#2952]).

- Hostname generating for DHCP clients which don't provide their own ([#2723]).

- New flag `--no-etc-hosts` to disable client domain name lookups in the operating system's `/etc/hosts` files ([#1947]).

- The ability to set up custom upstreams to resolve PTR queries for local addresses and to disable the automatic resolving of clients' addresses ([#2704]).

- Logging of the client's IP address after failed login attempts ([#2824]).

- Search by clients' names in the query log ([#1273]).

- Verbose version output with `-v --version` ([#2416]).

- The ability to set a custom TLD or domain name for known hosts in the local network ([#2393], [#2961]).

- The ability to serve DNS queries on multiple hosts and interfaces ([#1401]).

- `ips` and `text` DHCP server options ([#2385]).

- `SRV` records support in filtering rules with the `dnsrewrite` modifier ([#2533]).

### Changed

- Our DoQ implementation is now updated to conform to the latest standard [draft][doq-draft-02] ([#2843]).

- Quality of logging ([#2954]).

- Normalization of hostnames sent by DHCP clients ([#2945], [#2952]).

- The access to the private hosts is now forbidden for users from external networks ([#2889]).

- The reverse lookup for local addresses is now performed via local resolvers ([#2704]).

- Stricter validation of the IP addresses of static leases in the DHCP server with regards to the netmask ([#2838]).

- Stricter validation of `dnsrewrite` filtering rule modifier parameters ([#2498]).

- New, more correct versioning scheme ([#2412]).

### Deprecated

- Go 1.15 support.  v0.107.0 will require at least Go 1.16 to build.

### Fixed

- Multiple answers for a `dnsrewrite` rule matching requests with repeating patterns in it ([#2981]).

- Root server resolving when custom upstreams for hosts are specified ([#2994]).

- Inconsistent resolving of DHCP clients when the DHCP server is disabled ([#2934]).

- Comment handling in clients' custom upstreams ([#2947]).

- Overwriting of DHCPv4 options when using the HTTP API ([#2927]).

- Assumption that MAC addresses always have the length of 6 octets ([#2828]).

- Support for more than one `/24` subnet in DHCP ([#2541]).

- Invalid filenames in the `mobileconfig` API responses ([#2835]).

### Removed

- Go 1.14 support.

[#1273]: https://github.com/AdguardTeam/AdGuardHome/issues/1273
[#1401]: https://github.com/AdguardTeam/AdGuardHome/issues/1401
[#1947]: https://github.com/AdguardTeam/AdGuardHome/issues/1947
[#2385]: https://github.com/AdguardTeam/AdGuardHome/issues/2385
[#2393]: https://github.com/AdguardTeam/AdGuardHome/issues/2393
[#2412]: https://github.com/AdguardTeam/AdGuardHome/issues/2412
[#2416]: https://github.com/AdguardTeam/AdGuardHome/issues/2416
[#2498]: https://github.com/AdguardTeam/AdGuardHome/issues/2498
[#2533]: https://github.com/AdguardTeam/AdGuardHome/issues/2533
[#2541]: https://github.com/AdguardTeam/AdGuardHome/issues/2541
[#2704]: https://github.com/AdguardTeam/AdGuardHome/issues/2704
[#2723]: https://github.com/AdguardTeam/AdGuardHome/issues/2723
[#2824]: https://github.com/AdguardTeam/AdGuardHome/issues/2824
[#2826]: https://github.com/AdguardTeam/AdGuardHome/issues/2826
[#2828]: https://github.com/AdguardTeam/AdGuardHome/issues/2828
[#2835]: https://github.com/AdguardTeam/AdGuardHome/issues/2835
[#2838]: https://github.com/AdguardTeam/AdGuardHome/issues/2838
[#2843]: https://github.com/AdguardTeam/AdGuardHome/issues/2843
[#2889]: https://github.com/AdguardTeam/AdGuardHome/issues/2889
[#2923]: https://github.com/AdguardTeam/AdGuardHome/issues/2923
[#2927]: https://github.com/AdguardTeam/AdGuardHome/issues/2927
[#2934]: https://github.com/AdguardTeam/AdGuardHome/issues/2934
[#2945]: https://github.com/AdguardTeam/AdGuardHome/issues/2945
[#2947]: https://github.com/AdguardTeam/AdGuardHome/issues/2947
[#2952]: https://github.com/AdguardTeam/AdGuardHome/issues/2952
[#2954]: https://github.com/AdguardTeam/AdGuardHome/issues/2954
[#2961]: https://github.com/AdguardTeam/AdGuardHome/issues/2961
[#2981]: https://github.com/AdguardTeam/AdGuardHome/issues/2981
[#2994]: https://github.com/AdguardTeam/AdGuardHome/issues/2994

[doq-draft-02]: https://tools.ietf.org/html/draft-ietf-dprive-dnsoquic-02
[ms-v0.106.0]:  https://github.com/AdguardTeam/AdGuardHome/milestone/26?closed=1

## [v0.105.2] - 2021-03-10

### Security

- Session token doesn't contain user's information anymore ([#2470]).

See also the [v0.105.2 GitHub milestone][ms-v0.105.2].

### Fixed

- Incomplete hostnames with trailing zero-bytes handling ([#2582]).

- Wrong DNS-over-TLS ALPN configuration ([#2681]).

- Inconsistent responses for messages with EDNS0 and AD when DNS caching is enabled ([#2600]).

- Incomplete OpenWrt detection ([#2757]).

- DHCP lease's `expired` property incorrect time format ([#2692]).

- Incomplete DNS upstreams validation ([#2674]).

- Wrong parsing of DHCP options of the `ip` type ([#2688]).

[#2470]: https://github.com/AdguardTeam/AdGuardHome/issues/2470
[#2582]: https://github.com/AdguardTeam/AdGuardHome/issues/2582
[#2600]: https://github.com/AdguardTeam/AdGuardHome/issues/2600
[#2674]: https://github.com/AdguardTeam/AdGuardHome/issues/2674
[#2681]: https://github.com/AdguardTeam/AdGuardHome/issues/2681
[#2688]: https://github.com/AdguardTeam/AdGuardHome/issues/2688
[#2692]: https://github.com/AdguardTeam/AdGuardHome/issues/2692
[#2757]: https://github.com/AdguardTeam/AdGuardHome/issues/2757

[ms-v0.105.2]: https://github.com/AdguardTeam/AdGuardHome/milestone/32?closed=1

## [v0.105.1] - 2021-02-15

See also the [v0.105.1 GitHub milestone][ms-v0.105.1].

### Changed

- Increased HTTP API timeouts ([#2671], [#2682]).

- "Permission denied" errors when checking if the machine has a static IP no longer prevent the DHCP server from starting ([#2667]).

- The server name sent by clients of TLS APIs is not only checked when `strict_sni_check` is enabled ([#2664]).

- HTTP API request body size limit for the `POST /control/access/set` and `POST /control/filtering/set_rules` HTTP APIs is increased ([#2666], [#2675]).

### Fixed

- Error when enabling the DHCP server when AdGuard Home couldn't determine if the machine has a static IP.

- Optical issue on custom rules ([#2641]).

- Occasional crashes during startup.

- The property `"range_start"` in the `GET /control/dhcp/status` HTTP API response is now correctly named again ([#2678]).

- DHCPv6 server's `ra_slaac_only` and `ra_allow_slaac` properties aren't reset to `false` on update anymore ([#2653]).

- The `Vary` header is now added along with `Access-Control-Allow-Origin` to prevent cache-related and other issues in browsers ([#2658]).

- The request body size limit is now set for HTTPS requests as well.

- Incorrect version tag in the Docker release ([#2663]).

- DNSCrypt queries weren't marked as such in logs ([#2662]).

[#2641]: https://github.com/AdguardTeam/AdGuardHome/issues/2641
[#2653]: https://github.com/AdguardTeam/AdGuardHome/issues/2653
[#2658]: https://github.com/AdguardTeam/AdGuardHome/issues/2658
[#2662]: https://github.com/AdguardTeam/AdGuardHome/issues/2662
[#2663]: https://github.com/AdguardTeam/AdGuardHome/issues/2663
[#2664]: https://github.com/AdguardTeam/AdGuardHome/issues/2664
[#2666]: https://github.com/AdguardTeam/AdGuardHome/issues/2666
[#2667]: https://github.com/AdguardTeam/AdGuardHome/issues/2667
[#2671]: https://github.com/AdguardTeam/AdGuardHome/issues/2671
[#2675]: https://github.com/AdguardTeam/AdGuardHome/issues/2675
[#2678]: https://github.com/AdguardTeam/AdGuardHome/issues/2678
[#2682]: https://github.com/AdguardTeam/AdGuardHome/issues/2682

[ms-v0.105.1]: https://github.com/AdguardTeam/AdGuardHome/milestone/31?closed=1

## [v0.105.0] - 2021-02-10

See also the [v0.105.0 GitHub milestone][ms-v0.105.0].

### Added

- Added more services to the "Blocked services" list ([#2224], [#2401]).

- `ipset` subdomain matching, just like `dnsmasq` does ([#2179]).

- ClientID support for DNS-over-HTTPS, DNS-over-QUIC, and DNS-over-TLS ([#1383]).

- The new `dnsrewrite` modifier for filters ([#2102]).

- The host checking API and the query logs API can now return multiple matched rules ([#2102]).

- Detecting of network interface configured to have static IP address via `/etc/network/interfaces` ([#2302]).

- DNSCrypt protocol support ([#1361]).

- A 5 second wait period until a DHCP server's network interface gets an IP address ([#2304]).

- `dnstype` modifier for filters ([#2337]).

- HTTP API request body size limit ([#2305]).

### Changed

- `Access-Control-Allow-Origin` is now only set to the same origin as the domain, but with an HTTP scheme as opposed to `*` ([#2484]).

- `workDir` now supports symlinks.

- Stopped mounting together the directories `/opt/adguardhome/conf` and `/opt/adguardhome/work` in our Docker images ([#2589]).

- When `dns.bogus_nxdomain` option is used, the server will now transform responses if there is at least one bogus address instead of all of them ([#2394]).  The new behavior is the same as in `dnsmasq`.

- Post-updating relaunch possibility is now determined OS-dependently ([#2231], [#2391]).

- Made the mobileconfig HTTP API more robust and predictable, add parameters and improve error response ([#2358]).

- Improved HTTP requests handling and timeouts ([#2343]).

- Our snap package now uses the `core20` image as its base ([#2306]).

- New build system and various internal improvements ([#2271], [#2276], [#2297], [#2509], [#2552], [#2639], [#2646]).

### Deprecated

- Go 1.14 support.  v0.106.0 will require at least Go 1.15 to build.

- The `darwin/386` port.  It will be removed in v0.106.0.

- The `"rule"` and `"filter_id"` property in `GET /filtering/check_host` and `GET /querylog` responses.  They will be removed in v0.106.0 ([#2102]).

### Fixed

- Autoupdate bug in the Darwin (macOS) version ([#2630]).

- Unnecessary conversions from `string` to `net.IP`, and vice versa ([#2508]).

- Inability to set DNS cache TTL limits ([#2459]).

- Possible freezes on slower machines ([#2225]).

- A mitigation against records being shown in the wrong order on the query log page ([#2293]).

- A JSON parsing error in query log ([#2345]).

- Incorrect detection of the IPv6 address of an interface as well as another infinite loop in the `/dhcp/find_active_dhcp` HTTP API ([#2355]).

### Removed

- The undocumented ability to use hostnames as any of `bind_host` values in configuration.  Documentation requires them to be valid IP addresses, and now the implementation makes sure that that is the case ([#2508]).

- `Dockerfile` ([#2276]).  Replaced with the script `scripts/make/build-docker.sh` which uses `scripts/make/Dockerfile`.

- Support for pre-v0.99.3 format of query logs ([#2102]).

[#1361]: https://github.com/AdguardTeam/AdGuardHome/issues/1361
[#1383]: https://github.com/AdguardTeam/AdGuardHome/issues/1383
[#2102]: https://github.com/AdguardTeam/AdGuardHome/issues/2102
[#2179]: https://github.com/AdguardTeam/AdGuardHome/issues/2179
[#2224]: https://github.com/AdguardTeam/AdGuardHome/issues/2224
[#2225]: https://github.com/AdguardTeam/AdGuardHome/issues/2225
[#2231]: https://github.com/AdguardTeam/AdGuardHome/issues/2231
[#2271]: https://github.com/AdguardTeam/AdGuardHome/issues/2271
[#2276]: https://github.com/AdguardTeam/AdGuardHome/issues/2276
[#2293]: https://github.com/AdguardTeam/AdGuardHome/issues/2293
[#2297]: https://github.com/AdguardTeam/AdGuardHome/issues/2297
[#2302]: https://github.com/AdguardTeam/AdGuardHome/issues/2302
[#2304]: https://github.com/AdguardTeam/AdGuardHome/issues/2304
[#2305]: https://github.com/AdguardTeam/AdGuardHome/issues/2305
[#2306]: https://github.com/AdguardTeam/AdGuardHome/issues/2306
[#2337]: https://github.com/AdguardTeam/AdGuardHome/issues/2337
[#2343]: https://github.com/AdguardTeam/AdGuardHome/issues/2343
[#2345]: https://github.com/AdguardTeam/AdGuardHome/issues/2345
[#2355]: https://github.com/AdguardTeam/AdGuardHome/issues/2355
[#2358]: https://github.com/AdguardTeam/AdGuardHome/issues/2358
[#2391]: https://github.com/AdguardTeam/AdGuardHome/issues/2391
[#2394]: https://github.com/AdguardTeam/AdGuardHome/issues/2394
[#2401]: https://github.com/AdguardTeam/AdGuardHome/issues/2401
[#2459]: https://github.com/AdguardTeam/AdGuardHome/issues/2459
[#2484]: https://github.com/AdguardTeam/AdGuardHome/issues/2484
[#2508]: https://github.com/AdguardTeam/AdGuardHome/issues/2508
[#2509]: https://github.com/AdguardTeam/AdGuardHome/issues/2509
[#2552]: https://github.com/AdguardTeam/AdGuardHome/issues/2552
[#2589]: https://github.com/AdguardTeam/AdGuardHome/issues/2589
[#2630]: https://github.com/AdguardTeam/AdGuardHome/issues/2630
[#2639]: https://github.com/AdguardTeam/AdGuardHome/issues/2639
[#2646]: https://github.com/AdguardTeam/AdGuardHome/issues/2646

[ms-v0.105.0]: https://github.com/AdguardTeam/AdGuardHome/milestone/27?closed=1

## [v0.104.3] - 2020-11-19

See also the [v0.104.3 GitHub milestone][ms-v0.104.3].

### Fixed

- The accidentally exposed profiler HTTP API ([#2336]).

[#2336]: https://github.com/AdguardTeam/AdGuardHome/issues/2336

[ms-v0.104.3]: https://github.com/AdguardTeam/AdGuardHome/milestone/30?closed=1

## [v0.104.2] - 2020-11-19

See also the [v0.104.2 GitHub milestone][ms-v0.104.2].

### Added

- This changelog :-) ([#2294]).

- `HACKING.md`, a guide for developers.

### Changed

- Improved tests output ([#2273]).

### Fixed

- Query logs from file not loading after the ones buffered in memory ([#2325]).

- Unnecessary errors in query logs when switching between log files ([#2324]).

- `404 Not Found` errors on the DHCP settings page on Windows.  The page now correctly shows that DHCP is not currently available on that OS ([#2295]).

- Infinite loop in `/dhcp/find_active_dhcp` ([#2301]).

[#2273]: https://github.com/AdguardTeam/AdGuardHome/issues/2273
[#2294]: https://github.com/AdguardTeam/AdGuardHome/issues/2294
[#2295]: https://github.com/AdguardTeam/AdGuardHome/issues/2295
[#2301]: https://github.com/AdguardTeam/AdGuardHome/issues/2301
[#2324]: https://github.com/AdguardTeam/AdGuardHome/issues/2324
[#2325]: https://github.com/AdguardTeam/AdGuardHome/issues/2325

[ms-v0.104.2]: https://github.com/AdguardTeam/AdGuardHome/milestone/28?closed=1

<!--
[Unreleased]: https://github.com/AdguardTeam/AdGuardHome/compare/v0.107.56...HEAD
[v0.107.55]:  https://github.com/AdguardTeam/AdGuardHome/compare/v0.107.55...v0.107.56
-->

[Unreleased]: https://github.com/AdguardTeam/AdGuardHome/compare/v0.107.55...HEAD
[v0.107.55]:  https://github.com/AdguardTeam/AdGuardHome/compare/v0.107.54...v0.107.55
[v0.107.54]:  https://github.com/AdguardTeam/AdGuardHome/compare/v0.107.53...v0.107.54
[v0.107.53]:  https://github.com/AdguardTeam/AdGuardHome/compare/v0.107.52...v0.107.53
[v0.107.52]:  https://github.com/AdguardTeam/AdGuardHome/compare/v0.107.51...v0.107.52
[v0.107.51]:  https://github.com/AdguardTeam/AdGuardHome/compare/v0.107.50...v0.107.51
[v0.107.50]:  https://github.com/AdguardTeam/AdGuardHome/compare/v0.107.49...v0.107.50
[v0.107.49]:  https://github.com/AdguardTeam/AdGuardHome/compare/v0.107.48...v0.107.49
[v0.107.48]:  https://github.com/AdguardTeam/AdGuardHome/compare/v0.107.47...v0.107.48
[v0.107.47]:  https://github.com/AdguardTeam/AdGuardHome/compare/v0.107.46...v0.107.47
[v0.107.46]:  https://github.com/AdguardTeam/AdGuardHome/compare/v0.107.45...v0.107.46
[v0.107.45]:  https://github.com/AdguardTeam/AdGuardHome/compare/v0.107.44...v0.107.45
[v0.107.44]:  https://github.com/AdguardTeam/AdGuardHome/compare/v0.107.43...v0.107.44
[v0.107.43]:  https://github.com/AdguardTeam/AdGuardHome/compare/v0.107.42...v0.107.43
[v0.107.42]:  https://github.com/AdguardTeam/AdGuardHome/compare/v0.107.41...v0.107.42
[v0.107.41]:  https://github.com/AdguardTeam/AdGuardHome/compare/v0.107.40...v0.107.41
[v0.107.40]:  https://github.com/AdguardTeam/AdGuardHome/compare/v0.107.39...v0.107.40
[v0.107.39]:  https://github.com/AdguardTeam/AdGuardHome/compare/v0.107.38...v0.107.39
[v0.107.38]:  https://github.com/AdguardTeam/AdGuardHome/compare/v0.107.37...v0.107.38
[v0.107.37]:  https://github.com/AdguardTeam/AdGuardHome/compare/v0.107.36...v0.107.37
[v0.107.36]:  https://github.com/AdguardTeam/AdGuardHome/compare/v0.107.35...v0.107.36
[v0.107.35]:  https://github.com/AdguardTeam/AdGuardHome/compare/v0.107.34...v0.107.35
[v0.107.34]:  https://github.com/AdguardTeam/AdGuardHome/compare/v0.107.33...v0.107.34
[v0.107.33]:  https://github.com/AdguardTeam/AdGuardHome/compare/v0.107.32...v0.107.33
[v0.107.32]:  https://github.com/AdguardTeam/AdGuardHome/compare/v0.107.31...v0.107.32
[v0.107.31]:  https://github.com/AdguardTeam/AdGuardHome/compare/v0.107.30...v0.107.31
[v0.107.30]:  https://github.com/AdguardTeam/AdGuardHome/compare/v0.107.29...v0.107.30
[v0.107.29]:  https://github.com/AdguardTeam/AdGuardHome/compare/v0.107.28...v0.107.29
[v0.107.28]:  https://github.com/AdguardTeam/AdGuardHome/compare/v0.107.27...v0.107.28
[v0.107.27]:  https://github.com/AdguardTeam/AdGuardHome/compare/v0.107.26...v0.107.27
[v0.107.26]:  https://github.com/AdguardTeam/AdGuardHome/compare/v0.107.25...v0.107.26
[v0.107.25]:  https://github.com/AdguardTeam/AdGuardHome/compare/v0.107.24...v0.107.25
[v0.107.24]:  https://github.com/AdguardTeam/AdGuardHome/compare/v0.107.23...v0.107.24
[v0.107.23]:  https://github.com/AdguardTeam/AdGuardHome/compare/v0.107.22...v0.107.23
[v0.107.22]:  https://github.com/AdguardTeam/AdGuardHome/compare/v0.107.21...v0.107.22
[v0.107.21]:  https://github.com/AdguardTeam/AdGuardHome/compare/v0.107.20...v0.107.21
[v0.107.20]:  https://github.com/AdguardTeam/AdGuardHome/compare/v0.107.19...v0.107.20
[v0.107.19]:  https://github.com/AdguardTeam/AdGuardHome/compare/v0.107.18...v0.107.19
[v0.107.18]:  https://github.com/AdguardTeam/AdGuardHome/compare/v0.107.17...v0.107.18
[v0.107.17]:  https://github.com/AdguardTeam/AdGuardHome/compare/v0.107.16...v0.107.17
[v0.107.16]:  https://github.com/AdguardTeam/AdGuardHome/compare/v0.107.15...v0.107.16
[v0.107.15]:  https://github.com/AdguardTeam/AdGuardHome/compare/v0.107.14...v0.107.15
[v0.107.14]:  https://github.com/AdguardTeam/AdGuardHome/compare/v0.107.13...v0.107.14
[v0.107.13]:  https://github.com/AdguardTeam/AdGuardHome/compare/v0.107.12...v0.107.13
[v0.107.12]:  https://github.com/AdguardTeam/AdGuardHome/compare/v0.107.11...v0.107.12
[v0.107.11]:  https://github.com/AdguardTeam/AdGuardHome/compare/v0.107.10...v0.107.11
[v0.107.10]:  https://github.com/AdguardTeam/AdGuardHome/compare/v0.107.9...v0.107.10
[v0.107.9]:   https://github.com/AdguardTeam/AdGuardHome/compare/v0.107.8...v0.107.9
[v0.107.8]:   https://github.com/AdguardTeam/AdGuardHome/compare/v0.107.7...v0.107.8
[v0.107.7]:   https://github.com/AdguardTeam/AdGuardHome/compare/v0.107.6...v0.107.7
[v0.107.6]:   https://github.com/AdguardTeam/AdGuardHome/compare/v0.107.5...v0.107.6
[v0.107.5]:   https://github.com/AdguardTeam/AdGuardHome/compare/v0.107.4...v0.107.5
[v0.107.4]:   https://github.com/AdguardTeam/AdGuardHome/compare/v0.107.3...v0.107.4
[v0.107.3]:   https://github.com/AdguardTeam/AdGuardHome/compare/v0.107.2...v0.107.3
[v0.107.2]:   https://github.com/AdguardTeam/AdGuardHome/compare/v0.107.1...v0.107.2
[v0.107.1]:   https://github.com/AdguardTeam/AdGuardHome/compare/v0.107.0...v0.107.1
[v0.107.0]:   https://github.com/AdguardTeam/AdGuardHome/compare/v0.106.3...v0.107.0
[v0.106.3]:   https://github.com/AdguardTeam/AdGuardHome/compare/v0.106.2...v0.106.3
[v0.106.2]:   https://github.com/AdguardTeam/AdGuardHome/compare/v0.106.1...v0.106.2
[v0.106.1]:   https://github.com/AdguardTeam/AdGuardHome/compare/v0.106.0...v0.106.1
[v0.106.0]:   https://github.com/AdguardTeam/AdGuardHome/compare/v0.105.2...v0.106.0
[v0.105.2]:   https://github.com/AdguardTeam/AdGuardHome/compare/v0.105.1...v0.105.2
[v0.105.1]:   https://github.com/AdguardTeam/AdGuardHome/compare/v0.105.0...v0.105.1
[v0.105.0]:   https://github.com/AdguardTeam/AdGuardHome/compare/v0.104.3...v0.105.0
[v0.104.3]:   https://github.com/AdguardTeam/AdGuardHome/compare/v0.104.2...v0.104.3
[v0.104.2]:   https://github.com/AdguardTeam/AdGuardHome/compare/v0.104.1...v0.104.2<|MERGE_RESOLUTION|>--- conflicted
+++ resolved
@@ -18,21 +18,19 @@
 NOTE: Add new changes BELOW THIS COMMENT.
 -->
 
-<<<<<<< HEAD
+### Added
+
+- The new HTTP API `POST /clients/search` that finds clients by their IP addresses, CIDRs, MAC addresses, or ClientIDs.  See `openapi/openapi.yaml` for the full description.
+
+### Deprecated
+
+- The `GET /clients/find` HTTP API is deprecated.  Use the new `POST /clients/search` API.
+
 ### Fixed
 
 - The formatting of large numbers on the dashboard ([#7329]).
 
 [#7329]: https://github.com/AdguardTeam/AdGuardHome/issues/7329
-=======
-### Added
-
-- The new HTTP API `POST /clients/search` that finds clients by their IP addresses, CIDRs, MAC addresses, or ClientIDs.  See `openapi/openapi.yaml` for the full description.
-
-### Deprecated
-
-- The `GET /clients/find` HTTP API is deprecated.  Use the new `POST /clients/search` API.
->>>>>>> fe07786d
 
 <!--
 NOTE: Add new changes ABOVE THIS COMMENT.
